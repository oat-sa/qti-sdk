<?php

use qtism\common\datatypes\QtiFloat;
use qtism\common\datatypes\QtiIdentifier;
use qtism\data\storage\xml\XmlDocument;
use qtism\runtime\tests\AssessmentTestPlace;
use qtism\runtime\tests\AssessmentItemSessionException;
use qtism\common\datatypes\QtiPoint;
use qtism\runtime\common\State;
use qtism\runtime\tests\AssessmentTestSessionState;
use qtism\runtime\tests\AssessmentTestSessionException;
use qtism\runtime\common\MultipleContainer;
use qtism\common\enums\BaseType;
use qtism\common\enums\Cardinality;
use qtism\common\datatypes\QtiDuration;
use qtism\runtime\common\ResponseVariable;
use qtism\runtime\tests\AssessmentTestSession;
use qtism\runtime\tests\AssessmentTestSessionFactory;
use qtism\data\storage\xml\XmlCompactDocument;

require_once(dirname(__FILE__) . '/../../../QtiSmAssessmentTestSessionTestCase.php');

class AssessmentTestSessionTimingTest extends QtiSmAssessmentTestSessionTestCase
{
    
    
    public function testTestPartAssessmentSectionsDurations()
    {
        $session = self::instantiate(self::samplesDir() . 'custom/runtime/itemsubset.xml');
        // Try to get a duration on a non-begun test session.
        $this->assertSame(null, $session['P01.duration']);
        $this->assertSame(null, $session['S01.duration']);
        $this->assertSame(null, $session['itemsubset.duration']);

        // Try the same on a running test session.
        $session->beginTestSession();
        $this->assertTrue($session['P01.duration']->equals(new QtiDuration('PT0S')));
        $this->assertTrue($session['S01.duration']->equals(new QtiDuration('PT0S')));
        $this->assertTrue($session['itemsubset.duration']->equals(new QtiDuration('PT0S')));
         
        // Q01.
        $session->beginAttempt();
        sleep(1);
        $session->endAttempt(new State(array(new ResponseVariable('RESPONSE', Cardinality::SINGLE, BaseType::IDENTIFIER, new QtiIdentifier('ChoiceA')))));

        $this->assertTrue($session['P01.duration']->round()->equals(new QtiDuration('PT1S')));
        $this->assertTrue($session['S01.duration']->round()->equals(new QtiDuration('PT1S')));
        $this->assertTrue($session['itemsubset.duration']->round()->equals(new QtiDuration('PT1S')));
        $session->moveNext();
         
        // Q02.
        $session->beginAttempt();
        sleep(1);
        $session->skip();
        $this->assertTrue($session['P01.duration']->round()->equals(new QtiDuration('PT2S')));
        $this->assertTrue($session['S01.duration']->round()->equals(new QtiDuration('PT2S')));
        $this->assertTrue($session['itemsubset.duration']->round()->equals(new QtiDuration('PT2S')));
        $session->moveNext();
         
        // Try to get a duration that does not exist.
        $this->assertSame(null, $session['P02.duration']);
    }
    
    public function testTestPartTimeLimitsLinear()
    {
        $session = self::instantiate(self::samplesDir() . 'custom/runtime/timelimits_testparts_linear_individual.xml');
        $session->beginTestSession();
         
        // Q01.
        $session->beginAttempt();
        sleep(2);
        $session->endAttempt(new State(array(new ResponseVariable('RESPONSE', Cardinality::SINGLE, BaseType::IDENTIFIER, new QtiIdentifier('ChoiceA')))));
        $session->moveNext();
        $timeConstraints = $session->getTimeConstraints(AssessmentTestPlace::TEST_PART);
<<<<<<< HEAD
        $equals3 = $timeConstraints[0]->getMaximumRemainingTime()->round()->equals(new QtiDuration('PT3S'));
        $equals2 = $timeConstraints[0]->getMaximumRemainingTime()->round()->equals(new QtiDuration('PT2S'));
        $this->assertTrue($equals3 || $equals2);
=======
        $expected3s = $timeConstraints[0]->getMaximumRemainingTime()->round()->equals(new QtiDuration('PT3S'));
        $expected2s = $timeConstraints[0]->getMaximumRemainingTime()->round()->equals(new QtiDuration('PT2S'));
        $this->assertTrue($expected3s || $expected2s);
>>>>>>> dd8aa7c7
         
        // Q02.
        $session->beginAttempt();
        sleep(2);
        $session->updateDuration();
        $timeConstraints = $session->getTimeConstraints(AssessmentTestPlace::TEST_PART);
        $this->assertTrue($timeConstraints[0]->getMaximumRemainingTime()->round()->equals(new QtiDuration('PT1S')));
        $session->skip();
        $session->moveNext();
         
        // Q03.
        $session->beginAttempt();
        sleep(2);
        
        try {
            // P01.duration = 6 > maxTime -> exception !
            $session->endAttempt(new State(array(new ResponseVariable('RESPONSE', Cardinality::MULTIPLE, BaseType::IDENTIFIER, new MultipleContainer(BaseType::IDENTIFIER, array(new QtiIdentifier('H'), new QtiIdentifier('O')))))));
            $this->assertFalse(true);
        } catch (AssessmentTestSessionException $e) {
            $this->assertEquals(AssessmentTestSessionException::TEST_PART_DURATION_OVERFLOW, $e->getCode());
            $session->moveNext();
        }

        // We should have automatically be moved to the next test part.
        $this->assertEquals('P02', $session->getCurrentTestPart() ? $session->getCurrentTestPart()->getIdentifier() : null);
        $this->assertEquals('Q04', $session->getCurrentAssessmentItemRef()->getIdentifier());
        $timeConstraints = $session->getTimeConstraints(AssessmentTestPlace::TEST_PART);
        $this->assertTrue($timeConstraints[0]->getMaximumRemainingTime()->round()->equals(new QtiDuration('PT1S')));
         
        // Q04.
        $session->beginAttempt();
        sleep(2);
         
        try {
            $session->endAttempt(new State(array(new ResponseVariable('RESPONSE', Cardinality::SINGLE, BaseType::POINT, new QtiPoint(102, 113)))));
            $this->assertTrue(false);
        } catch (AssessmentTestSessionException $e) {
            $this->assertEquals(AssessmentTestSessionException::TEST_PART_DURATION_OVERFLOW, $e->getCode());
            $session->moveNext();
        }
         
        $this->assertEquals(AssessmentTestSessionState::CLOSED, $session->getState());
        $this->assertFalse($session->getCurrentAssessmentItemRef());
         
        // Ok with outcome processing?
        $this->assertEquals(1, $session['NRESPONSED']->getValue());
    }
    
    /**
     * This test aims at testing if it is possible to force the attempt to be performed
     * event if time constraints in force are exceeded, by the use of the $allowLateSubmission
     * argument.
     *
     */
    public function testForceLateSubmission($forceLateSubmission = true)
    {
        $session = self::instantiate(self::samplesDir() . 'custom/runtime/timings/force_late_submission.xml');
        $session->beginTestSession();
        
        // outeach maxTime (1sec)
        $session->beginAttempt();
        sleep(2);
        
        try {
            $session->endAttempt(new State(array(new ResponseVariable('RESPONSE', BaseType::IDENTIFIER, Cardinality::SINGLE, new QtiIdentifier('ChoiceA')))), $forceLateSubmission);
            $session->moveNext();
            
            $this->assertTrue($forceLateSubmission, '$forceLateSubmission is false but the attempt dit not raised an exception.');
            $this->assertInstanceOf(QtiFloat::class, $session['Q01.SCORE']);
            $this->assertEquals(1.0, $session['Q01.SCORE']->getValue());
            $this->assertFalse($session->isRunning());
            
            // What if $forceLateSubmission = false ? :p
            if ($forceLateSubmission === true) {
                $this->testForceLateSubmission(false);
            }
        } catch (AssessmentTestSessionException $e) {
            $this->assertFalse($forceLateSubmission, '$forceLateSubmission is true but the attempt should have been correctly ended.');
            $this->assertEquals(AssessmentTestSessionException::ASSESSMENT_ITEM_DURATION_OVERFLOW, $e->getCode());
        }
    }
    
    /**
     * This test aims at testing that an exception is thrown if we move
     * to a next target item which is timed out.
     *
     */
    public function testJumpToTargetTimeout($allowTimeout = false)
    {
        $session = self::instantiate(self::samplesDir() . 'custom/runtime/timings/move_next_target_timeout.xml');
        $session->beginTestSession();
        $this->assertEquals('Q01', $session->getCurrentAssessmentItemRef()->getIdentifier());
        
        // Jump to the target item (the 2nd and last one) to outreach timings.
        $session->jumpTo(1);
        $session->beginAttempt();
        sleep(2);
        $session->moveBack();
        
        // Jump on a timed out item.
        try {
            $session->jumpTo(1, $allowTimeout);
            $this->assertTrue($allowTimeout);
            $this->assertEquals('Q02', $session->getCurrentAssessmentItemRef()->getIdentifier());
        } catch (AssessmentTestSessionException $e) {
            $this->assertFalse($allowTimeout);
            $this->assertEquals(AssessmentTestSessionException::ASSESSMENT_ITEM_DURATION_OVERFLOW, $e->getCode());
            
            // We did not move then?
            $this->assertTrue($session->isRunning());
            $this->assertEquals('Q01', $session->getCurrentAssessmentItemRef()->getIdentifier());
        }
    }
    
    public function testTimeConstraints()
    {
        $session = self::instantiate(self::samplesDir() . 'custom/runtime/timings/remaining_time_1.xml');
        $session->beginTestSession();
        
        $session->beginAttempt();
        $timeConstraints = $session->getTimeConstraints();
        $this->assertEquals(4, count($timeConstraints));
        
        // AssessmentTest level
        $this->assertFalse($timeConstraints[0]->getMaximumRemainingTime());
        $this->assertFalse($timeConstraints[0]->getMinimumRemainingTime());
        $this->assertFalse($timeConstraints[0]->maxTimeInForce());
        $this->assertFalse($timeConstraints[0]->minTimeInForce());
        $this->assertInstanceOf('qtism\\data\\AssessmentTest', $timeConstraints[0]->getSource());
        
        // TestPart level
        $this->assertFalse($timeConstraints[1]->getMaximumRemainingTime());
        $this->assertFalse($timeConstraints[1]->getMinimumRemainingTime());
        $this->assertFalse($timeConstraints[1]->maxTimeInForce());
        $this->assertFalse($timeConstraints[1]->minTimeInForce());
        $this->assertInstanceOf('qtism\\data\\TestPart', $timeConstraints[1]->getSource());
        
        // AssessmentSection level (1st)
        $this->assertFalse($timeConstraints[2]->getMaximumRemainingTime());
        $this->assertFalse($timeConstraints[2]->getMinimumRemainingTime());
        $this->assertFalse($timeConstraints[2]->maxTimeInForce());
        $this->assertFalse($timeConstraints[2]->minTimeInForce());
        $this->assertInstanceOf('qtism\\data\\AssessmentSection', $timeConstraints[2]->getSource());
        
        // AssessmentItem level
        $this->assertEquals('PT1S', $timeConstraints[3]->getMinimumRemainingTime()->round()->__toString());
        $this->assertEquals('PT3S', $timeConstraints[3]->getMaximumRemainingTime()->round()->__toString());
        $this->assertTrue($timeConstraints[3]->maxTimeInForce());
        $this->assertTrue($timeConstraints[3]->minTimeInForce());
        $this->assertInstanceOf('qtism\\data\\AssessmentItemRef', $timeConstraints[3]->getSource());
        
        sleep(2);
        $session->endAttempt(new State(array(new ResponseVariable('RESPONSE', Cardinality::SINGLE, BaseType::IDENTIFIER, new QtiIdentifier('ChoiceA')))));
        $timeConstraints = $session->getTimeConstraints(AssessmentTestPlace::ASSESSMENT_ITEM);
        $this->assertEquals(1, count($timeConstraints));
        $this->assertEquals('PT0S', $timeConstraints[0]->getMinimumRemainingTime()->round()->__toString());
        $this->assertEquals('PT1S', $timeConstraints[0]->getMaximumRemainingTime()->round()->__toString());
        $this->assertTrue($timeConstraints[0]->minTimeInForce());
        $this->assertTrue($timeConstraints[0]->maxTimeInForce());
        $session->moveNext();
        
        $session->beginAttempt();
        sleep(3);
        $session->endAttempt(new State(array(new ResponseVariable('RESPONSE', Cardinality::SINGLE, BaseType::IDENTIFIER, new QtiIdentifier('ChoiceB')))));
        $timeConstraints = $session->getTimeConstraints();
        $this->assertFalse($timeConstraints[3]->getMinimumRemainingTime());
        $this->assertEquals('PT0S', $timeConstraints[3]->getMaximumRemainingTime()->__toString());
        $this->assertFalse($timeConstraints[3]->minTimeInForce());
        $this->assertTrue($timeConstraints[3]->maxTimeInForce());
        
        $session->moveNext();
        $session->beginAttempt();
        $timeConstraints = $session->getTimeConstraints(AssessmentTestPlace::ASSESSMENT_ITEM);
        $this->assertFalse($timeConstraints[0]->getMinimumRemainingTime());
        $this->assertFalse($timeConstraints[0]->getMaximumRemainingTime());
        $this->assertTrue($timeConstraints[0]->allowLateSubmission());
        $this->assertFalse($timeConstraints[0]->minTimeInForce());
        $this->assertFalse($timeConstraints[0]->maxTimeInForce());
    }
    
    public function testTimeConstraintsConsiderMinTime()
    {
        $session = self::instantiate(self::samplesDir() . 'custom/runtime/timings/dont_consider_mintime.xml', false);
        $session->beginTestSession();
        
        // Q01 - timeLimits on assessmentItemRef - minTime = 1, maxTime = 3
        try {
            $session->beginAttempt();
            $session->endAttempt(new State(array(new ResponseVariable('RESPONSE', Cardinality::SINGLE, BaseType::IDENTIFIER, new QtiIdentifier('ChoiceA')))));
            
            // No exception should be thrown even if minTime = 1. Indeed, min time
            // are not to be considered.
            $this->assertTrue(true);
        } catch (AssessmentTestSessionException $e) {
            $this->fail("No exception should be thrown because minTime must not be considered on Q01.");
        }
        
        // On the other hand, if we go back to min time consideration...
        unset($session);
        $session = self::instantiate(self::samplesDir() . 'custom/runtime/timings/dont_consider_mintime.xml', true);
        $session->beginTestSession();
        try {
            // Minimum time not respected...
            $session->beginAttempt();
            $session->endAttempt(new State(array(new ResponseVariable('RESPONSE', Cardinality::SINGLE, BaseType::IDENTIFIER, new QtiIdentifier('ChoiceB')))));
            $this->fail("An exception should be thrown because minTime must be considered now on Q01.");
        } catch (AssessmentTestSessionException $e) {
            $this->assertEquals(AssessmentTestSessionException::ASSESSMENT_ITEM_DURATION_UNDERFLOW, $e->getCode(), "The thrown exception should have code ASSESSMENT_ITEM_DURATION_UNDERFLOW, exception message is: " . $e->getMessage());
        }
    }
    
    public function testDurationBetweenItems()
    {
        /*
         * This test aims at testing that the duration
         * of the whole test is not incremented while a
         * candidate is between 2 items, and then, not
         * interacting.
         */
        $session = self::instantiate(self::samplesDir() . 'custom/runtime/timings/between_items.xml');
        $session->beginTestSession();
        
        // In this situation, the duration increases.
        $session->beginAttempt();
        sleep(1);
        $this->assertEquals(1, $session['Q01.duration']->getSeconds(true));
        $this->assertEquals(1, $session['S01.duration']->getSeconds(true));
        $this->assertEquals(1, $session['TP01.duration']->getSeconds(true));
        $this->assertEquals(1, $session['duration']->getSeconds(true));
        $session->endAttempt(new State(array(new ResponseVariable('RESPONSE', Cardinality::SINGLE, BaseType::IDENTIFIER, new QtiIdentifier('ChoiceA')))));
        
        // We are now between Q01 and Q02, the duration must not increase.
        sleep(1);
        $this->assertEquals(1, $session['Q01.duration']->getSeconds(true));
        $this->assertEquals(1, $session['S01.duration']->getSeconds(true));
        $this->assertEquals(1, $session['TP01.duration']->getSeconds(true));
        $this->assertEquals(1, $session['duration']->getSeconds(true));
    }
    
    public function testMultipleOccurences()
    {
        /*
         * This test aims at testing how duration behaves
         * when multiple occurences of the same item are involved in
         * the test.
         */
        $session = self::instantiate(self::samplesDir() . 'custom/runtime/timings/multiple_occurences.xml');
        $session->beginTestSession();
        
        $session->beginAttempt();
        sleep(1);
        $session->skip();
        $session->moveNext();
        
        $session->beginAttempt();
        sleep(2);
        $session->skip();
        $session->moveNext();
        
        $session->beginAttempt();
        $session->skip();
        $session->moveNext();
        
        $this->assertEquals(1, $session['Q01.1.duration']->getSeconds(true));
        $this->assertEquals(2, $session['Q01.2.duration']->getSeconds(true));
        $this->assertEquals(0, $session['Q01.3.duration']->getSeconds(true));
    }
    
    public function testSuspendResume()
    {
        $assessmentTestSession = self::instantiate(self::samplesDir() . 'custom/runtime/scenario_basic_nonadaptive_linear_singlesection.xml');
        $assessmentTestSession->beginTestSession();
        
        // Q01.
        $this->assertEquals('Q01', $assessmentTestSession->getCurrentAssessmentItemRef()->getIdentifier());
        $assessmentTestSession->beginAttempt();
        $assessmentTestSession->suspend();
        
        sleep(2);
        $this->assertEquals(AssessmentTestSessionState::SUSPENDED, $assessmentTestSession->getState());
        
        $assessmentTestSession->resume();
        
        // Even if we slept two seconds, no additional time taken into account because the test was suspended.
        $this->assertEquals(0, $assessmentTestSession['Q01.duration']->getSeconds(true));
        $this->assertEquals(AssessmentTestSessionState::INTERACTING, $assessmentTestSession->getState());
        
        $assessmentTestSession->endAttempt(new State(array()));
        $assessmentTestSession->moveNext();
        
        // Q02.
        $this->assertEquals('Q02', $assessmentTestSession->getCurrentAssessmentItemRef()->getIdentifier());
    }
    
    public function testLastItemTimeout()
    {
        $session = self::instantiate(self::samplesDir() . 'custom/runtime/timings/last_item_timeout.xml');
        $session->beginTestSession();
        
        $session->beginAttempt();
        sleep(2);
        $session->moveNext();
        $this->assertEquals(AssessmentTestSessionState::CLOSED, $session->getState());
    }
    
    public function testLastItemSectionTimeout()
    {
        $session = self::instantiate(self::samplesDir() . 'custom/runtime/timings/last_item_section_timeout.xml');
        $session->beginTestSession();
        
        $session->beginAttempt();
        sleep(2);
        $session->moveNextAssessmentSection();
        $this->assertEquals(AssessmentTestSessionState::CLOSED, $session->getState());
    }
    
    public function testLastItemTestPartTimeout()
    {
        $session = self::instantiate(self::samplesDir() . 'custom/runtime/timings/last_item_testpart_timeout.xml');
        $session->beginTestSession();
        
        $session->beginAttempt();
        sleep(2);
        $session->moveNextTestPart();
        $this->assertEquals(AssessmentTestSessionState::CLOSED, $session->getState());
    }
}<|MERGE_RESOLUTION|>--- conflicted
+++ resolved
@@ -22,8 +22,6 @@
 
 class AssessmentTestSessionTimingTest extends QtiSmAssessmentTestSessionTestCase
 {
-    
-    
     public function testTestPartAssessmentSectionsDurations()
     {
         $session = self::instantiate(self::samplesDir() . 'custom/runtime/itemsubset.xml');
@@ -72,15 +70,9 @@
         $session->endAttempt(new State(array(new ResponseVariable('RESPONSE', Cardinality::SINGLE, BaseType::IDENTIFIER, new QtiIdentifier('ChoiceA')))));
         $session->moveNext();
         $timeConstraints = $session->getTimeConstraints(AssessmentTestPlace::TEST_PART);
-<<<<<<< HEAD
-        $equals3 = $timeConstraints[0]->getMaximumRemainingTime()->round()->equals(new QtiDuration('PT3S'));
-        $equals2 = $timeConstraints[0]->getMaximumRemainingTime()->round()->equals(new QtiDuration('PT2S'));
-        $this->assertTrue($equals3 || $equals2);
-=======
         $expected3s = $timeConstraints[0]->getMaximumRemainingTime()->round()->equals(new QtiDuration('PT3S'));
         $expected2s = $timeConstraints[0]->getMaximumRemainingTime()->round()->equals(new QtiDuration('PT2S'));
         $this->assertTrue($expected3s || $expected2s);
->>>>>>> dd8aa7c7
          
         // Q02.
         $session->beginAttempt();
