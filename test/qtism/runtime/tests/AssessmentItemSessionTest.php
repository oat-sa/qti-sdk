--- conflicted
+++ resolved
@@ -21,15 +21,8 @@
 use qtism\data\storage\xml\marshalling\ExtendedAssessmentItemRefMarshaller;
 use qtism\runtime\common\MultipleContainer;
 
-<<<<<<< HEAD
 class AssessmentItemSessionTest extends QtiSmAssessmentItemTestCase
 {
-    
-    public function testInstantiation()
-    {
-=======
-class AssessmentItemSessionTest extends QtiSmAssessmentItemTestCase {
-
     public function testExternalScored()
     {
         $doc = new XmlDocument();
@@ -54,9 +47,8 @@
         $this->assertTrue($itemSession->isResponded());
     }
 
-    public function testInstantiation() {
->>>>>>> dd8aa7c7
-        
+    public function testInstantiation()
+    {
         $itemSession = self::instantiateBasicAssessmentItemSession();
         
         // isPresented? isCorrect? isResponded? isSelected?
@@ -372,29 +364,41 @@
         $itemSession = self::instantiateBasicAssessmentItemSession();
         $itemSession->beginItemSession();
         
-        $itemSession->registerCallback('beginAttempt', function ($item, $itemSessionTest, $itemSession) {
+        $itemSession->registerCallback(
+            'beginAttempt',
+            function ($item, $itemSessionTest, $itemSession) {
                 $itemSessionTest->assertEquals($item, $itemSession);
                 $itemSessionTest->assertEquals($item->getState(), AssessmentItemSessionState::INTERACTING);
-        },
-            array($this, $itemSession));
-        
-        $itemSession->registerCallback('suspend', function ($item, $itemSessionTest, $itemSession) {
+            },
+            array($this, $itemSession)
+        );
+        
+        $itemSession->registerCallback(
+            'suspend',
+            function ($item, $itemSessionTest, $itemSession) {
                 $itemSessionTest->assertEquals($item, $itemSession);
                 $itemSessionTest->assertEquals($item->getState(), AssessmentItemSessionState::SUSPENDED);
-        },
-            array($this, $itemSession));
+            },
+            array($this, $itemSession)
+        );
             
-        $itemSession->registerCallback('interact', function ($item, $itemSessionTest, $itemSession) {
+        $itemSession->registerCallback(
+            'interact',
+            function ($item, $itemSessionTest, $itemSession) {
                 $itemSessionTest->assertEquals($item, $itemSession);
                 $itemSessionTest->assertEquals($item->getState(), AssessmentItemSessionState::INTERACTING);
-        },
-            array($this, $itemSession));
-        
-        $itemSession->registerCallback('endAttempt', function ($item, $itemSessionTest, $itemSession) {
+            },
+            array($this, $itemSession)
+        );
+        
+        $itemSession->registerCallback(
+            'endAttempt',
+            function ($item, $itemSessionTest, $itemSession) {
                 $itemSessionTest->assertEquals($item, $itemSession);
                 $itemSessionTest->assertEquals($item->getState(), AssessmentItemSessionState::CLOSED);
-        },
-            array($this, $itemSession));
+            },
+            array($this, $itemSession)
+        );
         
         $itemSession->beginAttempt();
         $itemSession->suspend();
@@ -503,12 +507,12 @@
         $itemSession->beginAttempt();
         $itemSession->endAttempt(
             new State([
-            new ResponseVariable(
-                'RESPONSEB',
-                Cardinality::SINGLE,
-                BaseType::STRING,
-                new QtiString('')
-            )
+                new ResponseVariable(
+                    'RESPONSEB', 
+                    Cardinality::SINGLE, 
+                    BaseType::STRING, 
+                    new QtiString('')
+                )
             ])
         );
         
@@ -519,12 +523,12 @@
         $itemSession->beginAttempt();
         $itemSession->endAttempt(
             new State([
-            new ResponseVariable(
-                'RESPONSEB',
-                Cardinality::SINGLE,
-                BaseType::STRING,
-                new QtiString('Lorem Ipsum')
-            )
+                new ResponseVariable(
+                    'RESPONSEB',
+                    Cardinality::SINGLE,
+                    BaseType::STRING, 
+                    new QtiString('Lorem Ipsum')
+                )
             ])
         );
         
@@ -535,12 +539,12 @@
         $itemSession->beginAttempt();
         $itemSession->endAttempt(
             new State([
-            new ResponseVariable(
-                'RESPONSEA',
-                Cardinality::SINGLE,
-                BaseType::IDENTIFIER,
-                new QtiIdentifier('ChoiceA')
-            )
+                new ResponseVariable(
+                    'RESPONSEA',
+                    Cardinality::SINGLE,
+                    BaseType::IDENTIFIER,
+                    new QtiIdentifier('ChoiceA')
+                )
             ])
         );
         
