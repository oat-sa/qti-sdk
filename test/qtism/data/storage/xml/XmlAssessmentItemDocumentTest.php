--- conflicted
+++ resolved
@@ -8,16 +8,15 @@
 
 require_once(dirname(__FILE__) . '/../../../../QtiSmTestCase.php');
 
-<<<<<<< HEAD
 class XmlAssessmentItemDocumentTest extends QtiSmTestCase
 {
     
     /**
      * @dataProvider validFileProvider
      */
-    public function testLoad($uri)
-    {
-        $doc = new XmlDocument('2.1');
+    public function testLoad($uri, $version = '2.1')
+    {
+        $doc = new XmlDocument($version);
         $doc->load($uri);
         
         $assessmentItem = $doc->getDocumentComponent();
@@ -27,9 +26,9 @@
     /**
      * @dataProvider validFileProvider
      */
-    public function testLoadFromString($uri)
-    {
-        $doc = new XmlDocument('2.1');
+    public function testLoadFromString($uri, $version = '2.1')
+    {
+        $doc = new XmlDocument($version);
         $doc->loadFromString(file_get_contents($uri));
         
         $assessmentItem = $doc->getDocumentComponent();
@@ -39,9 +38,9 @@
     /**
      * @dataProvider validFileProvider
      */
-    public function testWrite($uri)
-    {
-        $doc = new XmlDocument('2.1');
+    public function testWrite($uri, $version = '2.1')
+    {
+        $doc = new XmlDocument($version);
         $doc->load($uri);
         
         $assessmentItem = $doc->getDocumentComponent();
@@ -61,9 +60,9 @@
     /**
      * @dataProvider validFileProvider
      */
-    public function testSaveToString($uri)
-    {
-        $doc = new XmlDocument('2.1');
+    public function testSaveToString($uri, $version = '2.1')
+    {
+        $doc = new XmlDocument($version);
         $doc->load($uri);
         
         $assessmentItem = $doc->getDocumentComponent();
@@ -149,72 +148,6 @@
         
         unlink($file);
         $this->assertFalse(file_exists($file));
-=======
-class XmlAssessmentItemDocumentTest extends QtiSmTestCase {
-	
-	/**
-	 * @dataProvider validFileProvider
-	 */
-	public function testLoad($uri, $version = '2.1') {
-		$doc = new XmlDocument($version);
-		$doc->load($uri);
-		
-		$assessmentItem = $doc->getDocumentComponent();
-		$this->assertInstanceOf('qtism\\data\\AssessmentItem', $assessmentItem);
-	}
-    
-    /**
-	 * @dataProvider validFileProvider
-	 */
-    public function testLoadFromString($uri, $version = '2.1') {
-        $doc = new XmlDocument($version);
-		$doc->loadFromString(file_get_contents($uri));
-		
-		$assessmentItem = $doc->getDocumentComponent();
-		$this->assertInstanceOf('qtism\\data\\AssessmentItem', $assessmentItem);
-    }
-	
-	/**
-	 * @dataProvider validFileProvider
-	 */
-	public function testWrite($uri, $version = '2.1') {
-		$doc = new XmlDocument($version);
-		$doc->load($uri);
-		
-		$assessmentItem = $doc->getDocumentComponent();
-		$this->assertInstanceOf('qtism\\data\\AssessmentItem', $assessmentItem);
-		
-		$file = tempnam('/tmp', 'qsm');
-		$doc->save($file);
-		
-		$this->assertTrue(file_exists($file));
-		$this->testLoad($file);
-		
-		unlink($file);
-		// Nobody else touched it?
-		$this->assertFalse(file_exists($file));
-	}
-    
-    /**
-	 * @dataProvider validFileProvider
-	 */
-    public function testSaveToString($uri, $version = '2.1') {
-        $doc = new XmlDocument($version);
-		$doc->load($uri);
-		
-		$assessmentItem = $doc->getDocumentComponent();
-		$this->assertInstanceOf('qtism\\data\\AssessmentItem', $assessmentItem);
-		
-		$file = tempnam('/tmp', 'qsm');
-		file_put_contents($file, $doc->saveToString());
-		
-		$this->assertTrue(file_exists($file));
-		$this->testLoadFromString($file);
-		
-		unlink($file);
-		// Nobody else touched it?
-		$this->assertFalse(file_exists($file));
->>>>>>> dd8aa7c7
     }
     
     public function testLoadPCIItem($url = '')
