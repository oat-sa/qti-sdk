<?php

use qtism\common\datatypes\QtiDuration;
use qtism\data\state\ExternalScored;
use qtism\data\state\OutcomeDeclaration;
use qtism\common\enums\Cardinality;
use qtism\common\enums\BaseType;
use qtism\data\state\DefaultValue;
use qtism\data\state\Value;
use qtism\data\state\ValueCollection;
use qtism\data\state\MatchTable;
use qtism\data\state\MatchTableEntry;
use qtism\data\state\MatchTableEntryCollection;
use qtism\data\storage\xml\marshalling\UnmarshallingException;

require_once(dirname(__FILE__) . '/../../../../../QtiSmTestCase.php');

class OutcomeDeclarationMarshallerTest extends QtiSmTestCase
{

<<<<<<< HEAD
    public function testMarshallMinimal()
    {

        // Initialize a minimal outcomeDeclaration.
        $identifier = "outcome1";
        $cardinality = Cardinality::SINGLE;
        $baseType = BaseType::INTEGER;
        
        $component = new OutcomeDeclaration($identifier, $baseType, $cardinality);
        $marshaller = $this->getMarshallerFactory()->createMarshaller($component);
        $element = $marshaller->marshall($component);
        
        $this->assertInstanceOf('\\DOMElement', $element);
        $this->assertEquals('outcomeDeclaration', $element->nodeName);
        $this->assertEquals('single', $element->getAttribute('cardinality'));
        $this->assertEquals('integer', $element->getAttribute('baseType'));
        $this->assertEquals('outcome1', $element->getAttribute('identifier'));
    }
    
    public function testMarshallDefaultValue()
    {
        
        $identifier = "outcome2";
        $cardinality = Cardinality::MULTIPLE;
        $baseType = BaseType::DURATION;
        
        $component = new OutcomeDeclaration($identifier, $baseType, $cardinality);
        $marshaller = $this->getMarshallerFactory()->createMarshaller($component);
        
        $values = new ValueCollection();
        $values[] = new Value('P2D', $baseType); // 2 days
        $values[] = new Value('P2MT3H', $baseType); // 2 days, 3 hours
        $component->setDefaultValue(new DefaultValue($values));
        
        $element = $marshaller->marshall($component);
        
        $this->assertInstanceOf('\\DOMElement', $element);
        $this->assertEquals('outcomeDeclaration', $element->nodeName);
        $this->assertEquals('multiple', $element->getAttribute('cardinality'));
        $this->assertEquals('duration', $element->getAttribute('baseType'));
        
        $defaultValue = $element->getElementsByTagName('defaultValue');
        $this->assertEquals(1, $defaultValue->length);
        $defaultValue = $defaultValue->item(0);
        $this->assertEquals('defaultValue', $defaultValue->nodeName);
        $this->assertEquals('', $defaultValue->getAttribute('interpretation'));
        
        $values = $defaultValue->getElementsByTagName('value');
        $this->assertEquals(2, $values->length);
        
        $value = $values->item(0);
        $this->assertEquals('value', $value->nodeName);
        $this->assertEquals('P2D', $value->nodeValue);
        $this->assertEquals('', $value->getAttribute('baseType')); // No baseType because not in a record.
        
        $value = $values->item(1);
        $this->assertEquals('value', $value->nodeName);
        $this->assertEquals('P2MT3H', $value->nodeValue); // No baseType because not in a record.
        $this->assertEquals('', $value->getAttribute('baseType'));
    }
    
    public function testMarshallMatchTable()
    {
=======
    public function testUnmarshallExternalScoredWithIllegalValue()
    {
        $this->expectException(UnmarshallingException::class);
        $dom = new DOMDocument('1.0', 'UTF-8');
        $dom->loadXML(
            '<outcomeDeclaration xmlns="http://www.imsglobal.org/xsd/imsqti_v2p2" identifier="outcomeDeclarationRec" cardinality="record" externalScored="duck"/>'
        );
        $element = $dom->documentElement;
        $marshaller = $this->getMarshallerFactory()->createMarshaller($element);
        $marshaller->unmarshall($element);
    }

    public function testUnmarshallExternalScored()
    {
        $dom = new DOMDocument('1.0', 'UTF-8');
        $dom->loadXML(
            '<outcomeDeclaration xmlns="http://www.imsglobal.org/xsd/imsqti_v2p2" identifier="outcomeDeclarationRec" cardinality="record" externalScored="human"/>'
        );
        $element = $dom->documentElement;
        $marshaller = $this->getMarshallerFactory()->createMarshaller($element);
        $component = $marshaller->unmarshall($element);

        $this->assertInstanceOf('qtism\\data\\state\\OutcomeDeclaration', $component);
        $this->assertEquals(ExternalScored::HUMAN, $component->getExternalScored());
    }

    public function testMarshallExternalScored()
    {
        // Initialize a minimal outcomeDeclaration.
        $identifier = 'outcome1';
        $cardinality = Cardinality::SINGLE;
        $baseType = BaseType::INTEGER;
        $externalScored = ExternalScored::HUMAN;

        $component = new OutcomeDeclaration($identifier, $baseType, $cardinality, null, $externalScored);
        $marshaller = $this->getMarshallerFactory()->createMarshaller($component);
        /** @var DOMElement $element */
        $element = $marshaller->marshall($component);

        $this->assertInstanceOf('\\DOMElement', $element);
        $this->assertEquals('human', $element->getAttribute('externalScored'));
        $this->assertEquals('integer', $element->getAttribute('baseType'));
        $this->assertEquals('outcome1', $element->getAttribute('identifier'));
        $this->assertEquals('single', $element->getAttribute('cardinality'));
    }

	public function testMarshallMinimal() {

		// Initialize a minimal outcomeDeclaration.
		$identifier = 'outcome1';
		$cardinality = Cardinality::SINGLE;
		$baseType = BaseType::INTEGER;
		
		$component = new OutcomeDeclaration($identifier, $baseType, $cardinality);
		$marshaller = $this->getMarshallerFactory()->createMarshaller($component);
		$element = $marshaller->marshall($component);
		
		$this->assertInstanceOf('\\DOMElement', $element);
		$this->assertEquals('outcomeDeclaration', $element->nodeName);
		$this->assertEquals('single', $element->getAttribute('cardinality'));
		$this->assertEquals('integer', $element->getAttribute('baseType'));
		$this->assertEquals('outcome1', $element->getAttribute('identifier'));
	}
	
	public function testMarshallDefaultValue() {
		
		$identifier = 'outcome2';
		$cardinality = Cardinality::MULTIPLE;
		$baseType = BaseType::DURATION;
		
		$component = new OutcomeDeclaration($identifier, $baseType, $cardinality);
		$marshaller = $this->getMarshallerFactory()->createMarshaller($component);
		
		$values = new ValueCollection();
		$values[] = new Value('P2D', $baseType); // 2 days
		$values[] = new Value('P2MT3H', $baseType); // 2 days, 3 hours
		$component->setDefaultValue(new DefaultValue($values));
		
		$element = $marshaller->marshall($component);
		
		$this->assertInstanceOf('\\DOMElement', $element);
		$this->assertEquals('outcomeDeclaration', $element->nodeName);
		$this->assertEquals('multiple', $element->getAttribute('cardinality'));
		$this->assertEquals('duration', $element->getAttribute('baseType'));
		
		$defaultValue = $element->getElementsByTagName('defaultValue');
		$this->assertEquals(1, $defaultValue->length);
		$defaultValue = $defaultValue->item(0);
		$this->assertEquals('defaultValue', $defaultValue->nodeName);
		$this->assertEquals('', $defaultValue->getAttribute('interpretation'));
		
		$values = $defaultValue->getElementsByTagName('value');
		$this->assertEquals(2, $values->length);
		
		$value = $values->item(0);
		$this->assertEquals('value', $value->nodeName);
		$this->assertEquals('P2D', $value->nodeValue);
		$this->assertEquals('', $value->getAttribute('baseType')); // No baseType because not in a record.
		
		$value = $values->item(1);
		$this->assertEquals('value', $value->nodeName);
		$this->assertEquals('P2MT3H', $value->nodeValue); // No baseType because not in a record.
		$this->assertEquals('', $value->getAttribute('baseType'));
	}
	
	public function testMarshallMatchTable() {
>>>>>>> dd8aa7c7

        $identifier = 'outcome3';
        $cardinality = Cardinality::SINGLE;
        $baseType = BaseType::FLOAT;
        
        $component = new OutcomeDeclaration($identifier, $baseType, $cardinality);
        $entries = new MatchTableEntryCollection();
        $entries[] = new MatchTableEntry(1, 1.5);
        $entries[] = new MatchTableEntry(2, 2.5);
        
        $matchTable = new MatchTable($entries);
        $component->setLookupTable($matchTable);
        
        $marshaller = $this->getMarshallerFactory()->createMarshaller($component);
        $element = $marshaller->marshall($component);
        
        $this->assertInstanceOf('\\DOMElement', $element);
        $this->assertEquals('outcomeDeclaration', $element->nodeName);
        $this->assertEquals($identifier, $element->getAttribute('identifier'));
        $this->assertEquals('float', $element->getAttribute('baseType'));
        $this->assertEquals('single', $element->getAttribute('cardinality'));
        
        $defaultValues = $element->getElementsByTagName('defaultValue');
        $this->assertEquals(0, $defaultValues->length);
        
        $lookupTable = $element->getElementsByTagName('matchTable');
        $this->assertEquals(1, $lookupTable->length);
        $entries = $lookupTable->item(0)->getElementsByTagName('matchTableEntry');
        $this->assertEquals(2, $entries->length);
        
        $entry = $entries->item(0);
        $this->assertEquals('matchTableEntry', $entry->nodeName);
        $this->assertEquals('1', $entry->getAttribute('sourceValue'));
        $this->assertEquals('1.5', $entry->getAttribute('targetValue'));
        
        $entry = $entries->item(1);
        $this->assertEquals('matchTableEntry', $entry->nodeName);
        $this->assertEquals('2', $entry->getAttribute('sourceValue'));
        $this->assertEquals('2.5', $entry->getAttribute('targetValue'));
    }
    
    public function testUnmarshallMinimal()
    {
        $dom = new DOMDocument('1.0', 'UTF-8');
        $dom->loadXML('<outcomeDeclaration xmlns="http://www.imsglobal.org/xsd/imsqti_v2p1" identifier="outcomeDeclaration1" cardinality="single" baseType="integer"/>');
        $element = $dom->documentElement;
        
        $marshaller = $this->getMarshallerFactory()->createMarshaller($element);
        $component = $marshaller->unmarshall($element);
        
        $this->assertInstanceOf('qtism\\data\\state\\OutcomeDeclaration', $component);
        $this->assertEquals($component->getIdentifier(), 'outcomeDeclaration1');
        $this->assertEquals($component->getCardinality(), Cardinality::SINGLE);
        $this->assertEquals($component->getBaseType(), BaseType::INTEGER);
    }
    
    public function testUnmarshallDefaultValue()
    {
        $dom = new DOMDocument('1.0', 'UTF-8');
        $dom->loadXML(
            '
			<outcomeDeclaration xmlns="http://www.imsglobal.org/xsd/imsqti_v2p1" identifier="outcomeDeclaration2" cardinality="multiple" baseType="duration">
				<defaultValue interpretation="Up to you!">
					<value>P2D</value>
					<value>P2MT3H</value>
				</defaultValue>
			</outcomeDeclaration>
			'
        );
        $element = $dom->documentElement;
        
        $marshaller = $this->getMarshallerFactory()->createMarshaller($element);
        $component = $marshaller->unmarshall($element);
        
        $this->assertInstanceOf('qtism\\data\\state\\OutcomeDeclaration', $component);
        $this->assertEquals($component->getIdentifier(), 'outcomeDeclaration2');
        $this->assertEquals($component->getCardinality(), Cardinality::MULTIPLE);
        $this->assertEquals($component->getBaseType(), BaseType::DURATION);
        
        $defaultValue = $component->getDefaultValue();
        $this->assertInstanceOf('qtism\\data\\state\\DefaultValue', $defaultValue);
        $this->assertEquals('Up to you!', $defaultValue->getInterpretation());
        
        $values = $defaultValue->getValues();
        $this->assertEquals(2, count($values));
        
        $this->assertInstanceOf('qtism\\data\\state\\Value', $values[0]);
        $this->assertInstanceOf(QtiDuration::class, $values[0]->getValue());
        
        $this->assertInstanceOf('qtism\\data\\state\\Value', $values[1]);
        $this->assertInstanceOf(QtiDuration::class, $values[1]->getValue());
    }
    
    public function testUnmarshallRecord()
    {
        $dom = new DOMDocument('1.0', 'UTF-8');
        $dom->loadXML(
            '
			<outcomeDeclaration xmlns="http://www.imsglobal.org/xsd/imsqti_v2p1" identifier="outcomeDeclarationRec" cardinality="record">
				<defaultValue interpretation="Just to test records...">
					<value fieldIdentifier="A" baseType="duration">P2D</value>
					<value fieldIdentifier="B" baseType="identifier">identifier1</value>
		            <value fieldIdentifier="C" baseType="float">1.11</value>
				</defaultValue>
			</outcomeDeclaration>
			'
        );
        $element = $dom->documentElement;
        
        $marshaller = $this->getMarshallerFactory()->createMarshaller($element);
        $component = $marshaller->unmarshall($element);
        
        $this->assertInstanceOf('qtism\\data\\state\\OutcomeDeclaration', $component);
        $this->assertEquals($component->getIdentifier(), 'outcomeDeclarationRec');
        $this->assertEquals($component->getCardinality(), Cardinality::RECORD);
        $this->assertEquals($component->getBaseType(), -1);
        $this->assertFalse($component->hasBaseType());
        
        $this->assertTrue($component->hasDefaultValue());
        $defaultValue = $component->getDefaultValue();
        $this->assertEquals('Just to test records...', $defaultValue->getInterpretation());
        
        $values = $defaultValue->getValues();
        $this->assertEquals(3, count($values));
        
        $this->assertInstanceOf('qtism\\data\\state\\Value', $values[0]);
        $this->assertTrue($values[0]->hasFieldIdentifier());
        $this->assertTrue($values[0]->hasBaseType());
        $this->assertEquals('A', $values[0]->getFieldIdentifier());
        $this->assertEquals(BaseType::DURATION, $values[0]->getBaseType());
        $this->assertTrue($values[0]->getValue()->equals(new QtiDuration('P2D')));
        
        $this->assertInstanceOf('qtism\\data\\state\\Value', $values[1]);
        $this->assertTrue($values[1]->hasFieldIdentifier());
        $this->assertTrue($values[1]->hasBaseType());
        $this->assertEquals('B', $values[1]->getFieldIdentifier());
        $this->assertEquals(BaseType::IDENTIFIER, $values[1]->getBaseType());
        $this->assertEquals('identifier1', $values[1]->getValue());
        
        $this->assertInstanceOf('qtism\\data\\state\\Value', $values[2]);
        $this->assertTrue($values[2]->hasFieldIdentifier());
        $this->assertTrue($values[2]->hasBaseType());
        $this->assertEquals('C', $values[2]->getFieldIdentifier());
        $this->assertEquals(BaseType::FLOAT, $values[2]->getBaseType());
        $this->assertEquals(1.11, $values[2]->getValue());
    }
    
    public function testUnmarshallMatchTable()
    {
        $dom = new DOMDocument('1.0', 'UTF-8');
        $dom->loadXML(
            '
			<outcomeDeclaration xmlns="http://www.imsglobal.org/xsd/imsqti_v2p1" identifier="outcomeDeclaration3" cardinality="single" baseType="float">
				<matchTable>
					<matchTableEntry sourceValue="1" targetValue="1.5"/>
					<matchTableEntry sourceValue="2" targetValue="2.5"/>
				</matchTable>
			</outcomeDeclaration>
			'
        );
        $element = $dom->documentElement;
        
        $marshaller = $this->getMarshallerFactory()->createMarshaller($element);
        $component = $marshaller->unmarshall($element);
        
        $this->assertInstanceOf('qtism\\data\\state\\OutcomeDeclaration', $component);
        $matchTable = $component->getLookupTable();
        $this->assertInstanceOf('qtism\\data\\state\\MatchTable', $matchTable);
        $entries = $matchTable->getMatchTableEntries();
        $this->assertEquals(2, count($entries));
        
        $this->assertInternalType('integer', $entries[0]->getSourceValue());
        $this->assertEquals(1, $entries[0]->getSourceValue());
        $this->assertInternalType('float', $entries[0]->getTargetValue());
        $this->assertEquals(1.5, $entries[0]->getTargetValue());
        
        $this->assertInternalType('integer', $entries[0]->getSourceValue());
        $this->assertEquals(2, $entries[1]->getSourceValue());
        $this->assertInternalType('float', $entries[0]->getTargetValue());
        $this->assertEquals(2.5, $entries[1]->getTargetValue());
    }
}<|MERGE_RESOLUTION|>--- conflicted
+++ resolved
@@ -1,251 +1,184 @@
 <?php
 
 use qtism\common\datatypes\QtiDuration;
+use qtism\common\enums\BaseType;
+use qtism\common\enums\Cardinality;
+use qtism\data\state\DefaultValue;
 use qtism\data\state\ExternalScored;
-use qtism\data\state\OutcomeDeclaration;
-use qtism\common\enums\Cardinality;
-use qtism\common\enums\BaseType;
-use qtism\data\state\DefaultValue;
-use qtism\data\state\Value;
-use qtism\data\state\ValueCollection;
 use qtism\data\state\MatchTable;
 use qtism\data\state\MatchTableEntry;
 use qtism\data\state\MatchTableEntryCollection;
+use qtism\data\state\OutcomeDeclaration;
+use qtism\data\state\Value;
+use qtism\data\state\ValueCollection;
 use qtism\data\storage\xml\marshalling\UnmarshallingException;
 
 require_once(dirname(__FILE__) . '/../../../../../QtiSmTestCase.php');
 
 class OutcomeDeclarationMarshallerTest extends QtiSmTestCase
 {
-
-<<<<<<< HEAD
-    public function testMarshallMinimal()
-    {
-
+    public function testUnmarshallExternalScoredWithIllegalValue()
+    {
+        $this->expectException(UnmarshallingException::class);
+        $dom = new DOMDocument('1.0', 'UTF-8');
+        $dom->loadXML(
+            '<outcomeDeclaration xmlns="http://www.imsglobal.org/xsd/imsqti_v2p2" identifier="outcomeDeclarationRec" cardinality="record" externalScored="duck"/>'
+        );
+        $element = $dom->documentElement;
+        $marshaller = $this->getMarshallerFactory()->createMarshaller($element);
+        $marshaller->unmarshall($element);
+    }
+
+    public function testUnmarshallExternalScored()
+    {
+        $dom = new DOMDocument('1.0', 'UTF-8');
+        $dom->loadXML(
+            '<outcomeDeclaration xmlns="http://www.imsglobal.org/xsd/imsqti_v2p2" identifier="outcomeDeclarationRec" cardinality="record" externalScored="human"/>'
+        );
+        $element = $dom->documentElement;
+        $marshaller = $this->getMarshallerFactory()->createMarshaller($element);
+        $component = $marshaller->unmarshall($element);
+
+        $this->assertInstanceOf('qtism\\data\\state\\OutcomeDeclaration', $component);
+        $this->assertEquals(ExternalScored::HUMAN, $component->getExternalScored());
+    }
+
+    public function testMarshallExternalScored()
+    {
         // Initialize a minimal outcomeDeclaration.
-        $identifier = "outcome1";
+        $identifier = 'outcome1';
         $cardinality = Cardinality::SINGLE;
         $baseType = BaseType::INTEGER;
-        
+        $externalScored = ExternalScored::HUMAN;
+
+        $component = new OutcomeDeclaration($identifier, $baseType, $cardinality, null, $externalScored);
+        $marshaller = $this->getMarshallerFactory()->createMarshaller($component);
+        /** @var DOMElement $element */
+        $element = $marshaller->marshall($component);
+
+        $this->assertInstanceOf('\\DOMElement', $element);
+        $this->assertEquals('human', $element->getAttribute('externalScored'));
+        $this->assertEquals('integer', $element->getAttribute('baseType'));
+        $this->assertEquals('outcome1', $element->getAttribute('identifier'));
+        $this->assertEquals('single', $element->getAttribute('cardinality'));
+    }
+
+    public function testMarshallMinimal()
+    {
+        // Initialize a minimal outcomeDeclaration.
+        $identifier = 'outcome1';
+        $cardinality = Cardinality::SINGLE;
+        $baseType = BaseType::INTEGER;
+
         $component = new OutcomeDeclaration($identifier, $baseType, $cardinality);
         $marshaller = $this->getMarshallerFactory()->createMarshaller($component);
         $element = $marshaller->marshall($component);
-        
+
         $this->assertInstanceOf('\\DOMElement', $element);
         $this->assertEquals('outcomeDeclaration', $element->nodeName);
         $this->assertEquals('single', $element->getAttribute('cardinality'));
         $this->assertEquals('integer', $element->getAttribute('baseType'));
         $this->assertEquals('outcome1', $element->getAttribute('identifier'));
     }
-    
+
     public function testMarshallDefaultValue()
     {
-        
-        $identifier = "outcome2";
+        $identifier = 'outcome2';
         $cardinality = Cardinality::MULTIPLE;
         $baseType = BaseType::DURATION;
-        
+
         $component = new OutcomeDeclaration($identifier, $baseType, $cardinality);
         $marshaller = $this->getMarshallerFactory()->createMarshaller($component);
-        
+
         $values = new ValueCollection();
         $values[] = new Value('P2D', $baseType); // 2 days
         $values[] = new Value('P2MT3H', $baseType); // 2 days, 3 hours
         $component->setDefaultValue(new DefaultValue($values));
-        
+
         $element = $marshaller->marshall($component);
-        
+
         $this->assertInstanceOf('\\DOMElement', $element);
         $this->assertEquals('outcomeDeclaration', $element->nodeName);
         $this->assertEquals('multiple', $element->getAttribute('cardinality'));
         $this->assertEquals('duration', $element->getAttribute('baseType'));
-        
+
         $defaultValue = $element->getElementsByTagName('defaultValue');
         $this->assertEquals(1, $defaultValue->length);
         $defaultValue = $defaultValue->item(0);
         $this->assertEquals('defaultValue', $defaultValue->nodeName);
         $this->assertEquals('', $defaultValue->getAttribute('interpretation'));
-        
+
         $values = $defaultValue->getElementsByTagName('value');
         $this->assertEquals(2, $values->length);
-        
+
         $value = $values->item(0);
         $this->assertEquals('value', $value->nodeName);
         $this->assertEquals('P2D', $value->nodeValue);
         $this->assertEquals('', $value->getAttribute('baseType')); // No baseType because not in a record.
-        
+
         $value = $values->item(1);
         $this->assertEquals('value', $value->nodeName);
         $this->assertEquals('P2MT3H', $value->nodeValue); // No baseType because not in a record.
         $this->assertEquals('', $value->getAttribute('baseType'));
     }
-    
+
     public function testMarshallMatchTable()
     {
-=======
-    public function testUnmarshallExternalScoredWithIllegalValue()
-    {
-        $this->expectException(UnmarshallingException::class);
-        $dom = new DOMDocument('1.0', 'UTF-8');
-        $dom->loadXML(
-            '<outcomeDeclaration xmlns="http://www.imsglobal.org/xsd/imsqti_v2p2" identifier="outcomeDeclarationRec" cardinality="record" externalScored="duck"/>'
-        );
-        $element = $dom->documentElement;
-        $marshaller = $this->getMarshallerFactory()->createMarshaller($element);
-        $marshaller->unmarshall($element);
-    }
-
-    public function testUnmarshallExternalScored()
-    {
-        $dom = new DOMDocument('1.0', 'UTF-8');
-        $dom->loadXML(
-            '<outcomeDeclaration xmlns="http://www.imsglobal.org/xsd/imsqti_v2p2" identifier="outcomeDeclarationRec" cardinality="record" externalScored="human"/>'
-        );
-        $element = $dom->documentElement;
-        $marshaller = $this->getMarshallerFactory()->createMarshaller($element);
-        $component = $marshaller->unmarshall($element);
-
-        $this->assertInstanceOf('qtism\\data\\state\\OutcomeDeclaration', $component);
-        $this->assertEquals(ExternalScored::HUMAN, $component->getExternalScored());
-    }
-
-    public function testMarshallExternalScored()
-    {
-        // Initialize a minimal outcomeDeclaration.
-        $identifier = 'outcome1';
-        $cardinality = Cardinality::SINGLE;
-        $baseType = BaseType::INTEGER;
-        $externalScored = ExternalScored::HUMAN;
-
-        $component = new OutcomeDeclaration($identifier, $baseType, $cardinality, null, $externalScored);
-        $marshaller = $this->getMarshallerFactory()->createMarshaller($component);
-        /** @var DOMElement $element */
-        $element = $marshaller->marshall($component);
-
-        $this->assertInstanceOf('\\DOMElement', $element);
-        $this->assertEquals('human', $element->getAttribute('externalScored'));
-        $this->assertEquals('integer', $element->getAttribute('baseType'));
-        $this->assertEquals('outcome1', $element->getAttribute('identifier'));
-        $this->assertEquals('single', $element->getAttribute('cardinality'));
-    }
-
-	public function testMarshallMinimal() {
-
-		// Initialize a minimal outcomeDeclaration.
-		$identifier = 'outcome1';
-		$cardinality = Cardinality::SINGLE;
-		$baseType = BaseType::INTEGER;
-		
-		$component = new OutcomeDeclaration($identifier, $baseType, $cardinality);
-		$marshaller = $this->getMarshallerFactory()->createMarshaller($component);
-		$element = $marshaller->marshall($component);
-		
-		$this->assertInstanceOf('\\DOMElement', $element);
-		$this->assertEquals('outcomeDeclaration', $element->nodeName);
-		$this->assertEquals('single', $element->getAttribute('cardinality'));
-		$this->assertEquals('integer', $element->getAttribute('baseType'));
-		$this->assertEquals('outcome1', $element->getAttribute('identifier'));
-	}
-	
-	public function testMarshallDefaultValue() {
-		
-		$identifier = 'outcome2';
-		$cardinality = Cardinality::MULTIPLE;
-		$baseType = BaseType::DURATION;
-		
-		$component = new OutcomeDeclaration($identifier, $baseType, $cardinality);
-		$marshaller = $this->getMarshallerFactory()->createMarshaller($component);
-		
-		$values = new ValueCollection();
-		$values[] = new Value('P2D', $baseType); // 2 days
-		$values[] = new Value('P2MT3H', $baseType); // 2 days, 3 hours
-		$component->setDefaultValue(new DefaultValue($values));
-		
-		$element = $marshaller->marshall($component);
-		
-		$this->assertInstanceOf('\\DOMElement', $element);
-		$this->assertEquals('outcomeDeclaration', $element->nodeName);
-		$this->assertEquals('multiple', $element->getAttribute('cardinality'));
-		$this->assertEquals('duration', $element->getAttribute('baseType'));
-		
-		$defaultValue = $element->getElementsByTagName('defaultValue');
-		$this->assertEquals(1, $defaultValue->length);
-		$defaultValue = $defaultValue->item(0);
-		$this->assertEquals('defaultValue', $defaultValue->nodeName);
-		$this->assertEquals('', $defaultValue->getAttribute('interpretation'));
-		
-		$values = $defaultValue->getElementsByTagName('value');
-		$this->assertEquals(2, $values->length);
-		
-		$value = $values->item(0);
-		$this->assertEquals('value', $value->nodeName);
-		$this->assertEquals('P2D', $value->nodeValue);
-		$this->assertEquals('', $value->getAttribute('baseType')); // No baseType because not in a record.
-		
-		$value = $values->item(1);
-		$this->assertEquals('value', $value->nodeName);
-		$this->assertEquals('P2MT3H', $value->nodeValue); // No baseType because not in a record.
-		$this->assertEquals('', $value->getAttribute('baseType'));
-	}
-	
-	public function testMarshallMatchTable() {
->>>>>>> dd8aa7c7
-
         $identifier = 'outcome3';
         $cardinality = Cardinality::SINGLE;
         $baseType = BaseType::FLOAT;
-        
+
         $component = new OutcomeDeclaration($identifier, $baseType, $cardinality);
         $entries = new MatchTableEntryCollection();
         $entries[] = new MatchTableEntry(1, 1.5);
         $entries[] = new MatchTableEntry(2, 2.5);
-        
+
         $matchTable = new MatchTable($entries);
         $component->setLookupTable($matchTable);
-        
+
         $marshaller = $this->getMarshallerFactory()->createMarshaller($component);
         $element = $marshaller->marshall($component);
-        
+
         $this->assertInstanceOf('\\DOMElement', $element);
         $this->assertEquals('outcomeDeclaration', $element->nodeName);
         $this->assertEquals($identifier, $element->getAttribute('identifier'));
         $this->assertEquals('float', $element->getAttribute('baseType'));
         $this->assertEquals('single', $element->getAttribute('cardinality'));
-        
+
         $defaultValues = $element->getElementsByTagName('defaultValue');
         $this->assertEquals(0, $defaultValues->length);
-        
+
         $lookupTable = $element->getElementsByTagName('matchTable');
         $this->assertEquals(1, $lookupTable->length);
         $entries = $lookupTable->item(0)->getElementsByTagName('matchTableEntry');
         $this->assertEquals(2, $entries->length);
-        
+
         $entry = $entries->item(0);
         $this->assertEquals('matchTableEntry', $entry->nodeName);
         $this->assertEquals('1', $entry->getAttribute('sourceValue'));
         $this->assertEquals('1.5', $entry->getAttribute('targetValue'));
-        
+
         $entry = $entries->item(1);
         $this->assertEquals('matchTableEntry', $entry->nodeName);
         $this->assertEquals('2', $entry->getAttribute('sourceValue'));
         $this->assertEquals('2.5', $entry->getAttribute('targetValue'));
     }
-    
+
     public function testUnmarshallMinimal()
     {
         $dom = new DOMDocument('1.0', 'UTF-8');
         $dom->loadXML('<outcomeDeclaration xmlns="http://www.imsglobal.org/xsd/imsqti_v2p1" identifier="outcomeDeclaration1" cardinality="single" baseType="integer"/>');
         $element = $dom->documentElement;
-        
-        $marshaller = $this->getMarshallerFactory()->createMarshaller($element);
-        $component = $marshaller->unmarshall($element);
-        
+
+        $marshaller = $this->getMarshallerFactory()->createMarshaller($element);
+        $component = $marshaller->unmarshall($element);
+
         $this->assertInstanceOf('qtism\\data\\state\\OutcomeDeclaration', $component);
         $this->assertEquals($component->getIdentifier(), 'outcomeDeclaration1');
         $this->assertEquals($component->getCardinality(), Cardinality::SINGLE);
         $this->assertEquals($component->getBaseType(), BaseType::INTEGER);
     }
-    
+
     public function testUnmarshallDefaultValue()
     {
         $dom = new DOMDocument('1.0', 'UTF-8');
@@ -260,29 +193,29 @@
 			'
         );
         $element = $dom->documentElement;
-        
-        $marshaller = $this->getMarshallerFactory()->createMarshaller($element);
-        $component = $marshaller->unmarshall($element);
-        
+
+        $marshaller = $this->getMarshallerFactory()->createMarshaller($element);
+        $component = $marshaller->unmarshall($element);
+
         $this->assertInstanceOf('qtism\\data\\state\\OutcomeDeclaration', $component);
         $this->assertEquals($component->getIdentifier(), 'outcomeDeclaration2');
         $this->assertEquals($component->getCardinality(), Cardinality::MULTIPLE);
         $this->assertEquals($component->getBaseType(), BaseType::DURATION);
-        
+
         $defaultValue = $component->getDefaultValue();
         $this->assertInstanceOf('qtism\\data\\state\\DefaultValue', $defaultValue);
         $this->assertEquals('Up to you!', $defaultValue->getInterpretation());
-        
+
         $values = $defaultValue->getValues();
         $this->assertEquals(2, count($values));
-        
+
         $this->assertInstanceOf('qtism\\data\\state\\Value', $values[0]);
         $this->assertInstanceOf(QtiDuration::class, $values[0]->getValue());
-        
+
         $this->assertInstanceOf('qtism\\data\\state\\Value', $values[1]);
         $this->assertInstanceOf(QtiDuration::class, $values[1]->getValue());
     }
-    
+
     public function testUnmarshallRecord()
     {
         $dom = new DOMDocument('1.0', 'UTF-8');
@@ -298,37 +231,37 @@
 			'
         );
         $element = $dom->documentElement;
-        
-        $marshaller = $this->getMarshallerFactory()->createMarshaller($element);
-        $component = $marshaller->unmarshall($element);
-        
+
+        $marshaller = $this->getMarshallerFactory()->createMarshaller($element);
+        $component = $marshaller->unmarshall($element);
+
         $this->assertInstanceOf('qtism\\data\\state\\OutcomeDeclaration', $component);
         $this->assertEquals($component->getIdentifier(), 'outcomeDeclarationRec');
         $this->assertEquals($component->getCardinality(), Cardinality::RECORD);
         $this->assertEquals($component->getBaseType(), -1);
         $this->assertFalse($component->hasBaseType());
-        
+
         $this->assertTrue($component->hasDefaultValue());
         $defaultValue = $component->getDefaultValue();
         $this->assertEquals('Just to test records...', $defaultValue->getInterpretation());
-        
+
         $values = $defaultValue->getValues();
         $this->assertEquals(3, count($values));
-        
+
         $this->assertInstanceOf('qtism\\data\\state\\Value', $values[0]);
         $this->assertTrue($values[0]->hasFieldIdentifier());
         $this->assertTrue($values[0]->hasBaseType());
         $this->assertEquals('A', $values[0]->getFieldIdentifier());
         $this->assertEquals(BaseType::DURATION, $values[0]->getBaseType());
         $this->assertTrue($values[0]->getValue()->equals(new QtiDuration('P2D')));
-        
+
         $this->assertInstanceOf('qtism\\data\\state\\Value', $values[1]);
         $this->assertTrue($values[1]->hasFieldIdentifier());
         $this->assertTrue($values[1]->hasBaseType());
         $this->assertEquals('B', $values[1]->getFieldIdentifier());
         $this->assertEquals(BaseType::IDENTIFIER, $values[1]->getBaseType());
         $this->assertEquals('identifier1', $values[1]->getValue());
-        
+
         $this->assertInstanceOf('qtism\\data\\state\\Value', $values[2]);
         $this->assertTrue($values[2]->hasFieldIdentifier());
         $this->assertTrue($values[2]->hasBaseType());
@@ -336,7 +269,7 @@
         $this->assertEquals(BaseType::FLOAT, $values[2]->getBaseType());
         $this->assertEquals(1.11, $values[2]->getValue());
     }
-    
+
     public function testUnmarshallMatchTable()
     {
         $dom = new DOMDocument('1.0', 'UTF-8');
@@ -351,21 +284,21 @@
 			'
         );
         $element = $dom->documentElement;
-        
-        $marshaller = $this->getMarshallerFactory()->createMarshaller($element);
-        $component = $marshaller->unmarshall($element);
-        
+
+        $marshaller = $this->getMarshallerFactory()->createMarshaller($element);
+        $component = $marshaller->unmarshall($element);
+
         $this->assertInstanceOf('qtism\\data\\state\\OutcomeDeclaration', $component);
         $matchTable = $component->getLookupTable();
         $this->assertInstanceOf('qtism\\data\\state\\MatchTable', $matchTable);
         $entries = $matchTable->getMatchTableEntries();
         $this->assertEquals(2, count($entries));
-        
+
         $this->assertInternalType('integer', $entries[0]->getSourceValue());
         $this->assertEquals(1, $entries[0]->getSourceValue());
         $this->assertInternalType('float', $entries[0]->getTargetValue());
         $this->assertEquals(1.5, $entries[0]->getTargetValue());
-        
+
         $this->assertInternalType('integer', $entries[0]->getSourceValue());
         $this->assertEquals(2, $entries[1]->getSourceValue());
         $this->assertInternalType('float', $entries[0]->getTargetValue());
