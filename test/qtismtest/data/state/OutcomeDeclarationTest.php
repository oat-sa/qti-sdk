<?php

namespace qtismtest\data\state;

<<<<<<< HEAD
=======
use qtism\data\state\ExternalScored;
use qtismtest\QtiSmTestCase;
use qtism\data\state\OutcomeDeclaration;
use qtism\data\state\MatchTable;
use qtism\data\state\MatchTableEntryCollection;
use qtism\data\state\MatchTableEntry;
>>>>>>> 67a0db0f
use qtism\common\enums\BaseType;
use qtism\common\enums\Cardinality;
use qtism\data\state\MatchTable;
use qtism\data\state\MatchTableEntry;
use qtism\data\state\MatchTableEntryCollection;
use qtism\data\state\OutcomeDeclaration;
use qtismtest\QtiSmTestCase;

class OutcomeDeclarationTest extends QtiSmTestCase
{
    /** @var OutcomeDeclaration */
    private $subject;

    public function setUp()
    {
        $this->subject = new OutcomeDeclaration('SCORE', BaseType::FLOAT, Cardinality::SINGLE);
    }

    public function testSetInterpretationWrongType()
    {
<<<<<<< HEAD
        $outcomeDeclaration = new OutcomeDeclaration('SCORE', BaseType::FLOAT, Cardinality::SINGLE);

=======
>>>>>>> 67a0db0f
        $this->setExpectedException(
            '\\InvalidArgumentException',
            "Interpretation must be a string, 'integer' given."
        );

<<<<<<< HEAD
        $outcomeDeclaration->setInterpretation(999);
=======
        $this->subject->setInterpretation(999);
>>>>>>> 67a0db0f
    }

    public function testSetLongInterpretationWrongType()
    {
<<<<<<< HEAD
        $outcomeDeclaration = new OutcomeDeclaration('SCORE', BaseType::FLOAT, Cardinality::SINGLE);

=======
>>>>>>> 67a0db0f
        $this->setExpectedException(
            '\\InvalidArgumentException',
            "LongInterpretation must be a string, 'integer' given."
        );

<<<<<<< HEAD
        $outcomeDeclaration->setLongInterpretation(999);
=======
        $this->subject->setLongInterpretation(999);
>>>>>>> 67a0db0f
    }

    public function testSetNormalMinimumWrongType()
    {
<<<<<<< HEAD
        $outcomeDeclaration = new OutcomeDeclaration('SCORE', BaseType::FLOAT, Cardinality::SINGLE);

=======
>>>>>>> 67a0db0f
        $this->setExpectedException(
            '\\InvalidArgumentException',
            "NormalMinimum must be a number or (boolean) false, 'string' given."
        );

<<<<<<< HEAD
        $outcomeDeclaration->setNormalMinimum('string');
=======
        $this->subject->setNormalMinimum('string');
>>>>>>> 67a0db0f
    }

    public function testSetNormalMaximumWrongType()
    {
<<<<<<< HEAD
        $outcomeDeclaration = new OutcomeDeclaration('SCORE', BaseType::FLOAT, Cardinality::SINGLE);

=======
>>>>>>> 67a0db0f
        $this->setExpectedException(
            '\\InvalidArgumentException',
            "NormalMaximum must be a number or (boolean) false, 'string' given."
        );

<<<<<<< HEAD
        $outcomeDeclaration->setNormalMaximum('string');
=======
        $this->subject->setNormalMaximum('string');
>>>>>>> 67a0db0f
    }

    public function testSetMasteryValueWrongType()
    {
<<<<<<< HEAD
        $outcomeDeclaration = new OutcomeDeclaration('SCORE', BaseType::FLOAT, Cardinality::SINGLE);

=======
>>>>>>> 67a0db0f
        $this->setExpectedException(
            '\\InvalidArgumentException',
            "MasteryValue must be a number or (boolean) false, 'string' given."
        );

<<<<<<< HEAD
        $outcomeDeclaration->setMasteryValue('string');
=======
        $this->subject->setMasteryValue('string');
>>>>>>> 67a0db0f
    }

    public function getComponentsWithLookupTable()
    {
        $this->subject->setLookupTable(
            new MatchTable(
                new MatchTableEntryCollection(
                    new MatchTableEntry(3, 3.33)
                )
            )
        );

        $components = $this->getComponents();
        $last = $components[count($components) - 1];
        $this->assertInstanceOf('qtism\\data\\state\\MatchTable', $last);
    }

    public function testExternalScoredAccessors()
    {
        $this->assertFalse($this->subject->isExternallyScored());
        $this->assertFalse($this->subject->isScoredByHuman());
        $this->assertFalse($this->subject->isScoredByExternalMachine());

        $this->subject->setExternalScored(ExternalScored::getConstantByName('human'));

        $this->assertTrue($this->subject->isExternallyScored());
        $this->assertTrue($this->subject->isScoredByHuman());
        $this->assertFalse($this->subject->isScoredByExternalMachine());

        $this->subject->setExternalScored(ExternalScored::getConstantByName('externalMachine'));

        $this->assertTrue($this->subject->isExternallyScored());
        $this->assertFalse($this->subject->isScoredByHuman());
        $this->assertTrue($this->subject->isScoredByExternalMachine());

        $this->subject->setExternalScored();

        $this->assertFalse($this->subject->isExternallyScored());
        $this->assertFalse($this->subject->isScoredByHuman());
        $this->assertFalse($this->subject->isScoredByExternalMachine());
    }
}<|MERGE_RESOLUTION|>--- conflicted
+++ resolved
@@ -2,17 +2,9 @@
 
 namespace qtismtest\data\state;
 
-<<<<<<< HEAD
-=======
-use qtism\data\state\ExternalScored;
-use qtismtest\QtiSmTestCase;
-use qtism\data\state\OutcomeDeclaration;
-use qtism\data\state\MatchTable;
-use qtism\data\state\MatchTableEntryCollection;
-use qtism\data\state\MatchTableEntry;
->>>>>>> 67a0db0f
 use qtism\common\enums\BaseType;
 use qtism\common\enums\Cardinality;
+use qtism\data\state\ExternalScored;
 use qtism\data\state\MatchTable;
 use qtism\data\state\MatchTableEntry;
 use qtism\data\state\MatchTableEntryCollection;
@@ -31,97 +23,52 @@
 
     public function testSetInterpretationWrongType()
     {
-<<<<<<< HEAD
-        $outcomeDeclaration = new OutcomeDeclaration('SCORE', BaseType::FLOAT, Cardinality::SINGLE);
-
-=======
->>>>>>> 67a0db0f
         $this->setExpectedException(
             '\\InvalidArgumentException',
             "Interpretation must be a string, 'integer' given."
         );
 
-<<<<<<< HEAD
-        $outcomeDeclaration->setInterpretation(999);
-=======
         $this->subject->setInterpretation(999);
->>>>>>> 67a0db0f
     }
 
     public function testSetLongInterpretationWrongType()
     {
-<<<<<<< HEAD
-        $outcomeDeclaration = new OutcomeDeclaration('SCORE', BaseType::FLOAT, Cardinality::SINGLE);
-
-=======
->>>>>>> 67a0db0f
         $this->setExpectedException(
             '\\InvalidArgumentException',
             "LongInterpretation must be a string, 'integer' given."
         );
 
-<<<<<<< HEAD
-        $outcomeDeclaration->setLongInterpretation(999);
-=======
         $this->subject->setLongInterpretation(999);
->>>>>>> 67a0db0f
     }
 
     public function testSetNormalMinimumWrongType()
     {
-<<<<<<< HEAD
-        $outcomeDeclaration = new OutcomeDeclaration('SCORE', BaseType::FLOAT, Cardinality::SINGLE);
-
-=======
->>>>>>> 67a0db0f
         $this->setExpectedException(
             '\\InvalidArgumentException',
             "NormalMinimum must be a number or (boolean) false, 'string' given."
         );
 
-<<<<<<< HEAD
-        $outcomeDeclaration->setNormalMinimum('string');
-=======
         $this->subject->setNormalMinimum('string');
->>>>>>> 67a0db0f
     }
 
     public function testSetNormalMaximumWrongType()
     {
-<<<<<<< HEAD
-        $outcomeDeclaration = new OutcomeDeclaration('SCORE', BaseType::FLOAT, Cardinality::SINGLE);
-
-=======
->>>>>>> 67a0db0f
         $this->setExpectedException(
             '\\InvalidArgumentException',
             "NormalMaximum must be a number or (boolean) false, 'string' given."
         );
 
-<<<<<<< HEAD
-        $outcomeDeclaration->setNormalMaximum('string');
-=======
         $this->subject->setNormalMaximum('string');
->>>>>>> 67a0db0f
     }
 
     public function testSetMasteryValueWrongType()
     {
-<<<<<<< HEAD
-        $outcomeDeclaration = new OutcomeDeclaration('SCORE', BaseType::FLOAT, Cardinality::SINGLE);
-
-=======
->>>>>>> 67a0db0f
         $this->setExpectedException(
             '\\InvalidArgumentException',
             "MasteryValue must be a number or (boolean) false, 'string' given."
         );
 
-<<<<<<< HEAD
-        $outcomeDeclaration->setMasteryValue('string');
-=======
         $this->subject->setMasteryValue('string');
->>>>>>> 67a0db0f
     }
 
     public function getComponentsWithLookupTable()
