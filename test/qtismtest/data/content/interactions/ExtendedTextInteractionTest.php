<?php

namespace qtismtest\data\content\interactions;

use InvalidArgumentException;
use qtism\data\content\interactions\ExtendedTextInteraction;
use qtismtest\QtiSmTestCase;

/**
 * Class ExtendedTextInteractionTest
 */
class ExtendedTextInteractionTest extends QtiSmTestCase
{
    public function testSetBaseWrongType()
    {
        $extendedTextInteraction = new ExtendedTextInteraction('RESPONSE');

        $this->expectException(InvalidArgumentException::class);
        $this->expectExceptionMessage("The 'base' argument must be a positive (>= 0) integer value, 'string' given.");

        $extendedTextInteraction->setBase('wrong');
    }

    public function testSetResponseIdentifierWrongType()
    {
        $extendedTextInteraction = new ExtendedTextInteraction('RESPONSE');

        $this->expectException(InvalidArgumentException::class);
        $this->expectExceptionMessage("The 'responseIdentifier' argument must be a valid QTI identifier.");

        $extendedTextInteraction->setResponseIdentifier(1337);
    }

    public function testSetExpectedLengthWrongType()
    {
        $extendedTextInteraction = new ExtendedTextInteraction('RESPONSE');

        $this->expectException(InvalidArgumentException::class);
<<<<<<< HEAD
        $this->expectExceptionMessage("The 'expectedLength' argument must be a strictly positive (> 0) integer or -1, 'boolean' given.");
=======
        $this->expectExceptionMessage('The "expectedLength" argument must be a non-negative integer (>= 0), "boolean" given.');
>>>>>>> 93abdce3

        $extendedTextInteraction->setExpectedLength(true);
    }

    /**
     * @dataProvider nonNegativeIntegersForExpectedLengthAndLines
     * @param integer $expectedLength
     */
    public function testSetExpectedLengthToNonNegativeInteger($expectedLength)
    {
        $textEntryInteraction = new ExtendedTextInteraction('RESPONSE');

        $textEntryInteraction->setExpectedLength($expectedLength);

        $this->assertTrue($textEntryInteraction->hasExpectedLength());
        $this->assertEquals($expectedLength, $textEntryInteraction->getExpectedLength());
    }

    public function testSetExpectedLengthToNegativeIntegerThrowsException()
    {
        $textEntryInteraction = new ExtendedTextInteraction('RESPONSE');

        $this->expectException(InvalidArgumentException::class);
        $this->expectExceptionMessage('The "expectedLength" argument must be a non-negative integer (>= 0), "-1" given.');

        $textEntryInteraction->setExpectedLength(-1);
    }

    public function testUnsetExpectedLengthWithNull()
    {
        $textEntryInteraction = new ExtendedTextInteraction('RESPONSE');

        $textEntryInteraction->setExpectedLength(null);

        $this->assertFalse($textEntryInteraction->hasExpectedLength());
        $this->assertNull($textEntryInteraction->getExpectedLength());
    }

    public function testSetPatternMaskWrongType()
    {
        $extendedTextInteraction = new ExtendedTextInteraction('RESPONSE');

        $this->expectException(InvalidArgumentException::class);
        $this->expectExceptionMessage("The 'patternMask' argument must be a string value, 'boolean' given.");

        $extendedTextInteraction->setPatternMask(true);
    }

    public function testSetPlaceholderTextWrongType()
    {
        $extendedTextInteraction = new ExtendedTextInteraction('RESPONSE');

        $this->expectException(InvalidArgumentException::class);
        $this->expectExceptionMessage("The 'placeholderText' argument must be a string value, 'boolean' given.");

        $extendedTextInteraction->setPlaceholderText(true);
    }

    public function testSetMaxStringsWrongType()
    {
        $extendedTextInteraction = new ExtendedTextInteraction('RESPONSE');

        $this->expectException(InvalidArgumentException::class);
        $this->expectExceptionMessage("The 'maxStrings' argument must be a strictly positive (> 0) integer or -1, 'boolean' given.");

        $extendedTextInteraction->setMaxStrings(true);
    }

    public function testSetMinStringsWrongType()
    {
        $extendedTextInteraction = new ExtendedTextInteraction('RESPONSE');

        $this->expectException(InvalidArgumentException::class);
        $this->expectExceptionMessage("The 'minStrings' argument must be a positive (>= 0) integer, 'boolean' given.");

        $extendedTextInteraction->setMinStrings(true);
    }

    public function testSetExpectedLinesWrongType()
    {
        $extendedTextInteraction = new ExtendedTextInteraction('RESPONSE');

        $this->expectException(InvalidArgumentException::class);
<<<<<<< HEAD
        $this->expectExceptionMessage("The 'expectedLines' argument must be a strictly positive (> 0) intege or -1, 'boolean' given.");
=======
        $this->expectExceptionMessage('The "expectedLines" argument must be a non-negative integer (>= 0), "boolean" given.');
>>>>>>> 93abdce3

        $extendedTextInteraction->setExpectedLines(true);
    }

    /**
     * @dataProvider nonNegativeIntegersForExpectedLengthAndLines
     * @param integer $expectedLines
     */
    public function testSetExpectedLinesToNonNegativeInteger($expectedLines)
    {
        $textEntryInteraction = new ExtendedTextInteraction('RESPONSE');

        $textEntryInteraction->setExpectedLines($expectedLines);

        $this->assertTrue($textEntryInteraction->hasExpectedLines());
        $this->assertEquals($expectedLines, $textEntryInteraction->getExpectedLines());
    }

    public function testSetExpectedLinesToNegativeIntegerThrowsException()
    {
        $textEntryInteraction = new ExtendedTextInteraction('RESPONSE');

        $this->expectException(InvalidArgumentException::class);
        $this->expectExceptionMessage('The "expectedLines" argument must be a non-negative integer (>= 0), "-1" given.');

        $textEntryInteraction->setExpectedLines(-1);
    }

    public function testUnsetExpectedLinesWithNull()
    {
        $textEntryInteraction = new ExtendedTextInteraction('RESPONSE');

        $textEntryInteraction->setExpectedLines(null);

        $this->assertFalse($textEntryInteraction->hasExpectedLines());
        $this->assertNull($textEntryInteraction->getExpectedLines());
    }

    public function nonNegativeIntegersForExpectedLengthAndLines(): array
    {
        return [
            [0],
            [1],
            [1012],
            [2 ** 31 - 1],
        ];
    }

    public function testSetFormatWrongType()
    {
        $extendedTextInteraction = new ExtendedTextInteraction('RESPONSE');

        $this->expectException(InvalidArgumentException::class);
        $this->expectExceptionMessage("The 'format' argument must be a value from the TextFormat enumeration, 'integer' given.");

        $extendedTextInteraction->setFormat(999);
    }
}<|MERGE_RESOLUTION|>--- conflicted
+++ resolved
@@ -6,9 +6,6 @@
 use qtism\data\content\interactions\ExtendedTextInteraction;
 use qtismtest\QtiSmTestCase;
 
-/**
- * Class ExtendedTextInteractionTest
- */
 class ExtendedTextInteractionTest extends QtiSmTestCase
 {
     public function testSetBaseWrongType()
@@ -36,11 +33,7 @@
         $extendedTextInteraction = new ExtendedTextInteraction('RESPONSE');
 
         $this->expectException(InvalidArgumentException::class);
-<<<<<<< HEAD
-        $this->expectExceptionMessage("The 'expectedLength' argument must be a strictly positive (> 0) integer or -1, 'boolean' given.");
-=======
         $this->expectExceptionMessage('The "expectedLength" argument must be a non-negative integer (>= 0), "boolean" given.');
->>>>>>> 93abdce3
 
         $extendedTextInteraction->setExpectedLength(true);
     }
@@ -124,11 +117,7 @@
         $extendedTextInteraction = new ExtendedTextInteraction('RESPONSE');
 
         $this->expectException(InvalidArgumentException::class);
-<<<<<<< HEAD
-        $this->expectExceptionMessage("The 'expectedLines' argument must be a strictly positive (> 0) intege or -1, 'boolean' given.");
-=======
         $this->expectExceptionMessage('The "expectedLines" argument must be a non-negative integer (>= 0), "boolean" given.');
->>>>>>> 93abdce3
 
         $extendedTextInteraction->setExpectedLines(true);
     }
