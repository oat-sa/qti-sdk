<?php

/**
 * This program is free software; you can redistribute it and/or
 * modify it under the terms of the GNU General Public License
 * as published by the Free Software Foundation; under version 2
 * of the License (non-upgradable).
 *
 * This program is distributed in the hope that it will be useful,
 * but WITHOUT ANY WARRANTY; without even the implied warranty of
 * MERCHANTABILITY or FITNESS FOR A PARTICULAR PURPOSE. See the
 * GNU General Public License for more details.
 *
 * You should have received a copy of the GNU General Public License
 * along with this program; if not, write to the Free Software
 * Foundation, Inc., 51 Franklin Street, Fifth Floor, Boston, MA 02110-1301, USA.
 *
 * Copyright (c) 2013-2020 (original work) Open Assessment Technologies SA (under the project TAO-PRODUCT);
 *
 * @author Jérôme Bogaerts <jerome@taotesting.com>
 * @license GPLv2
 */

namespace qtismtest\data\content;

use InvalidArgumentException;
use qtism\data\content\enums\AriaLive;
use qtism\data\content\enums\AriaOrientation;
use qtism\data\content\xhtml\text\Span;
use qtismtest\QtiSmTestCase;
use stdClass;

/**
 * Class BodyElementTest
 */
class BodyElementTest extends QtiSmTestCase
{
    public function testRawInstantiation()
    {
        $span = new Span();
        $this::assertSame('', $span->getAriaControls());
        $this::assertSame('', $span->getAriaDescribedBy());
        $this::assertSame('', $span->getAriaFlowTo());
        $this::assertSame('', $span->getAriaLabel());
        $this::assertSame('', $span->getAriaLabelledBy());
        $this::assertSame('', $span->getAriaLevel());
        $this::assertFalse($span->getAriaLive());
        $this::assertFalse($span->getAriaOrientation());
        $this::assertSame('', $span->getAriaOwns());
        $this::assertSame('', $span->getId());
        $this::assertSame('', $span->getClass());
        $this::assertSame('', $span->getLang());
        $this::assertSame('', $span->getLabel());
        $this::assertFalse($span->getAriaHidden());
        $this::assertFalse($span->hasId());
        $this::assertFalse($span->hasClass());
        $this::assertFalse($span->hasLang());
        $this::assertFalse($span->hasLabel());
        $this::assertFalse($span->hasAriaControls());
        $this::assertFalse($span->hasAriaDescribedBy());
        $this::assertFalse($span->hasAriaFlowTo());
        $this::assertFalse($span->hasAriaLabel());
        $this::assertFalse($span->hasAriaLabelledBy());
        $this::assertFalse($span->hasAriaLive());
        $this::assertFalse($span->hasAriaOrientation());
        $this::assertFalse($span->hasAriaOwns());
        $this::assertFalse($span->hasAriaHidden());
    }

    public function testSetId()
    {
        $span = new Span();

        $this->expectException(InvalidArgumentException::class);
        $this->expectExceptionMessage("The 'id' argument of a body element must be a valid identifier or an empty string");

        $span->setId(999);
    }

    public function testClassWrongType()
    {
        $span = new Span();

        $this->expectException(InvalidArgumentException::class);
        $this->expectExceptionMessage("The 'class' argument must be a valid class name, '999' given");

        $span->setClass(999);
    }

    public function testVeryLongClass()
    {
        $wrongClass = 'x-tao-upload-type-application_zip x-tao-upload-type-text_plain x-tao-upload-type-application_pdf x-tao-upload-type-image_jpeg x-tao-upload-type-image_png x-tao-upload-type-image_gif x-tao-upload-type-image_svg+xml x-tao-upload-type-audio_mpeg x-tao-upload-type-audio_x-ms-wma x-tao-upload-type-audio_x-wav x-tao-upload-type-video_mpeg x-tao-upload-type-video_mp4 x-tao-upload-type-video_quicktime x-tao-upload-type-video_x-ms-wmv x-tao-upload-type-video_x-flv x-tao-upload-type-text_csv x-tao-upload-type-application_msword x-tao-upload-type-application_vnd.ms-excel x-tao-upload-type-application_vnd.ms-powerpoint x-tao-upload-type-application_vnd.oasis.opendocument.text x-tao-upload-type-application_vnd.oasis.opendocument.spreadsheet x-tao-upload-type-text_x-c x-tao-upload-type-text_x-csrc x-tao-upload-type-text_pascal x-tao-upload-type-video_avi x-tao-upload-type-image_bmp x-tao-upload-type-text_css x-tao-upload-type-image_x-emf x-tao-upload-type-application_vnd.geogebra.file x-tao-upload-type-text_x-h x-tao-upload-type-application_winhlp x-tao-upload-type-text_html x-tao-upload-type-text_javascript x-tao-upload-type-application_vnd.ms-access x-tao-upload-type-image_vnd.ms-modi x-tao-upload-type-multipart_related x-tao-upload-type-application_base64 x-tao-upload-type-audio_x-m4a x-tao-upload-type-video_x-sgi-movie x-tao-upload-type-application_vnd.ms-project x-tao-upload-type-application_vnd.oasis.opendocument.database x-tao-upload-type-application_vnd.oasis.opendocument.presentation x-tao-upload-type-application_vnd.oasis.opendocument.text-template x-tao-upload-type-application_octet-stream x-tao-upload-type-application_vnd.rn-realmedia x-tao-upload-type-application_rtf x-tao-upload-type-application_vnd.sun.xml.writer.template x-tao-upload-type-application_x-shockwave-flash x-tao-upload-type-application_x-sibelius-score x-tao-upload-type-application_x-tar x-tao-upload-type-application_vnd.sun.xml.calc x-tao-upload-type-application_vnd.sun.xml.writer x-tao-upload-type-application_x-tex x-tao-upload-type-image_tiff x-tao-upload-type-application_vnd.visio x-tao-upload-type-application_vnd.ms-works x-tao-upload-type-image_x-wmf x-tao-upload-type-application_x-mswrite x-tao-upload-type-text_xml x-tao-upload-type-application_vnd.ms-xpsdocument x-tao-upload-type-application_x-7z-compressed x-tao-upload-type-application_x-gzip x-tao-upload-type-application_x-rar-compressed x-tao-upload-type-application_x-tar x-tao-upload-type-application_x-compress';
        $span = new Span('', $wrongClass);

        $this::assertSame($wrongClass, $span->getClass());
    }

    public function testSetLabelWrongType()
    {
        $span = new Span();

        $this->expectException(InvalidArgumentException::class);
        $this->expectExceptionMessage("The 'label' argument must be a string that does not exceed 256 characters.");

        $span->setLabel(str_repeat('9999', 65));
    }

    public function testSetDirectionWrongLabel()
    {
        $span = new Span();

        $this->expectException(InvalidArgumentException::class);
        $this->expectExceptionMessage("The 'dir' argument must be a value from the Direction enumeration.");

        $span->setDir(true);
    }

    /**
     * @param $value
     * @dataProvider validAriaControlsAttributesProvider
     */
    public function testValidAriaControlsAttributes($value)
    {
        $span = new Span();
        $span->setAriaControls($value);

        $this::assertEquals($value, $span->getAriaControls());
    }

    /**
     * @return array
     */
    public function validAriaControlsAttributesProvider()
    {
        return [
            [''],
            ['_IDREF'],
            ['IDREF1 IDREF2'],
        ];
    }

    /**
     * @param $value
     * @dataProvider validAriaDescribedByAttributesProvider
     */
    public function testValidAriaDescribedByAttributes($value)
    {
        $span = new Span();
        $span->setAriaDescribedBy($value);

        $this::assertEquals($value, $span->getAriaDescribedBy());
    }

    /**
     * @return array
     */
    public function validAriaDescribedByAttributesProvider()
    {
        return [
            [''],
            ['_IDREF'],
            ['IDREF1 IDREF2'],
        ];
    }

    /**
     * @param $value
     * @dataProvider validAriaFlowToAttributesProvider
     */
    public function testValidAriaFlowToAttributes($value)
    {
        $span = new Span();
        $span->setAriaFlowTo($value);

        $this::assertEquals($value, $span->getAriaFlowTo());
    }

    /**
     * @return array
     */
    public function validAriaFlowToAttributesProvider()
    {
        return [
            [''],
            ['_IDREF'],
            ['IDREF1 IDREF2'],
        ];
    }

    /**
     * @param $value
     * @dataProvider validAriaLabelledByAttributesProvider
     */
    public function testValidAriaLabelledByAttributes($value)
    {
        $span = new Span();
        $span->setAriaLabelledBy($value);

        $this::assertEquals($value, $span->getAriaLabelledBy());
    }

    /**
     * @return array
     */
    public function validAriaLabelledByAttributesProvider()
    {
        return [
            [''],
            ['_IDREF'],
            ['IDREF1 IDREF2'],
        ];
    }

    /**
     * @param $value
     * @dataProvider validAriaLabelledByAttributesProvider
     */
    public function testValidAriaOwnsAttributes($value)
    {
        $span = new Span();
        $span->setAriaOwns($value);

        $this::assertEquals($value, $span->getAriaOwns());
    }

    /**
     * @return array
     */
    public function validAriaOwnsAttributesProvider()
    {
        return [
            [''],
            ['_IDREF'],
            ['IDREF1 IDREF2'],
        ];
    }

    /**
     * @param $value
     * @dataProvider validAriaLevelAttributesProvider
     */
<<<<<<< HEAD
    public function testValidAriaLevelAttributes(string $value): void
=======
    public function testValidAriaLevelAttributes($value): void
>>>>>>> 151d8c00
    {
        $span = new Span();
        $span->setAriaLevel($value);

        self::assertEquals($value, $span->getAriaLevel());
    }

    public function validAriaLevelAttributesProvider(): array
    {
        return [
            [''],
            ['1'],
            [1],
            ['20'],
            [20],
        ];
    }

    /**
     * @dataProvider validAriaLiveAttributesProvider
     * @param int $value
     */
    public function testValidAriaLiveAttributes(int $value): void
    {
        $span = new Span();
        $span->setAriaLive($value);

        self::assertEquals($value, $span->getAriaLive());
    }

    /**
     * @return array
     */
    public function validAriaLiveAttributesProvider()
    {
        return [
            [AriaLive::OFF],
            [AriaLive::POLITE],
            [AriaLive::ASSERTIVE],
        ];
    }

    /**
     * @param $value
     * @dataProvider validAriaOrientationAttributesProvider
     */
    public function testValidAriaOrientationAttributes($value)
    {
        $span = new Span();
        $span->setAriaOrientation($value);

        $this::assertEquals($value, $span->getAriaOrientation());
    }

    /**
     * @return array
     */
    public function validAriaOrientationAttributesProvider()
    {
        return [
            [AriaOrientation::HORIZONTAL],
            [AriaOrientation::VERTICAL],
        ];
    }

    /**
     * @param $value
     * @dataProvider validAriaLabelAttributesProvider
     */
    public function testValidAriaLabelAttributes($value)
    {
        $span = new Span();
        $span->setAriaLabel($value);

        $this::assertEquals($value, $span->getAriaLabel());
    }

    /**
     * @return array
     */
    public function validAriaLabelAttributesProvider()
    {
        return [
            [''],
            ['A normalized string!'],
        ];
    }

    /**
     * @dataProvider validAriaHiddenAttributesProvider
     * @param bool $value
     */
    public function testValidAriaHiddenAttributes(bool $value): void
    {
        $span = new Span();
        $span->setAriaHidden($value);

        self::assertSame($value, $span->getAriaHidden());
    }

    public function validAriaHiddenAttributesProvider(): array
    {
        return [
            [false],
            [true],
        ];
    }

    /**
     * @dataProvider invalidAriaControlsAttributesProvider
     * @param mixed $value
     */
<<<<<<< HEAD
    public function testInvalidAriaControlsAttributes(string $value): void
=======
    public function testInvalidAriaControlsAttributes($value): void
>>>>>>> 151d8c00
    {
        $msg = "'${value}' is not a valid value for attribute 'aria-controls'.";

        $this->expectException(InvalidArgumentException::class);
        $this->expectExceptionMessage($msg);

        $span = new Span();
        $span->setAriaControls($value);
    }

    public function invalidAriaControlsAttributesProvider(): array
    {
        return [
            ['999999'],
            ['ABCD 999999'],
            [10],
            [25.55],
        ];
    }

    /**
     * @dataProvider invalidAriaDescribedByAttributesProvider
     * @param mixed $value
     */
<<<<<<< HEAD
    public function testInvalidAriaDescribedByAttributes(string $value): void
=======
    public function testInvalidAriaDescribedByAttributes($value): void
>>>>>>> 151d8c00
    {
        $msg = "'${value}' is not a valid value for attribute 'aria-describedby'.";

        $this->expectException(InvalidArgumentException::class);
        $this->expectExceptionMessage($msg);

        $span = new Span();
        $span->setAriaDescribedBy($value);
    }

    public function invalidAriaDescribedByAttributesProvider(): array
    {
        return [
            ['999999'],
            ['ABCD 999999'],
            [10],
            [25.55],
        ];
    }

    /**
     * @dataProvider invalidAriaFlowToAttributesProvider
     * @param mixed $value
     */
<<<<<<< HEAD
    public function testInvalidAriaFlowToAttributes(string $value): void
=======
    public function testInvalidAriaFlowToAttributes($value): void
>>>>>>> 151d8c00
    {
        $msg = "'${value}' is not a valid value for attribute 'aria-flowto'.";

        $this->expectException(InvalidArgumentException::class);
        $this->expectExceptionMessage($msg);

        $span = new Span();
        $span->setAriaFlowTo($value);
    }

    public function invalidAriaFlowToAttributesProvider(): array
    {
        return [
            ['999999'],
            ['ABCD 999999'],
            [10],
            [25.55],
        ];
    }

    /**
     * @dataProvider invalidAriaLabelledByAttributesProvider
     * @param mixed $value
     */
<<<<<<< HEAD
    public function testInvalidAriaLabelledByAttributes(string $value): void
=======
    public function testInvalidAriaLabelledByAttributes($value): void
>>>>>>> 151d8c00
    {
        $msg = "'${value}' is not a valid value for attribute 'aria-labelledby'.";

        $this->expectException(InvalidArgumentException::class);
        $this->expectExceptionMessage($msg);

        $span = new Span();
        $span->setAriaLabelledBy($value);
    }

    public function invalidAriaLabelledByAttributesProvider(): array
    {
        return [
            ['999999'],
            ['ABCD 999999'],
            [10],
            [25.55],
        ];
    }

    /**
     * @dataProvider invalidAriaOwnsAttributesProvider
     * @param mixed $value
     */
<<<<<<< HEAD
    public function testInvalidAriaOwnsAttributes(string $value): void
=======
    public function testInvalidAriaOwnsAttributes($value): void
>>>>>>> 151d8c00
    {
        $msg = "'${value}' is not a valid value for attribute 'aria-owns'.";

        $this->expectException(InvalidArgumentException::class);
        $this->expectExceptionMessage($msg);

        $span = new Span();
        $span->setAriaOwns($value);
    }

    public function invalidAriaOwnsAttributesProvider(): array
    {
        return [
            ['999999'],
            ['ABCD 999999'],
            [10],
            [25.55],
        ];
    }

    /**
     * @dataProvider invalidAriaLevelAttributesProvider
     * @param mixed $value
<<<<<<< HEAD
     */
    public function testInvalidAriaLevelAttributes(string $value): void
    {
        $msg = "'${value}' is not a valid value for attribute 'aria-level'.";
=======
     */
    public function testInvalidAriaLevelAttributes($value): void
    {
        $msg = "'${value}' is not a valid value for attribute 'aria-level'.";

        $this->expectException(InvalidArgumentException::class);
        $this->expectExceptionMessage($msg);

        $span = new Span();
        $span->setAriaLevel($value);
    }

    public function invalidAriaLevelAttributesProvider(): array
    {
        return [
            ['ABCD 999999'],
        ];
    }

    /**
     * @dataProvider invalidAriaLiveAttributesProvider
     * @param mixed $value
     */
    public function testInvalidAriaLiveAttributes($value): void
    {
        $msg = "'${value}' is not a valid value for attribute 'aria-live'.";
>>>>>>> 151d8c00

        $this->expectException(InvalidArgumentException::class);
        $this->expectExceptionMessage($msg);

        $span = new Span();
        $span->setAriaLevel($value);
    }

    public function invalidAriaLevelAttributesProvider(): array
    {
        return [
<<<<<<< HEAD
            ['ABCD 999999'],
=======
            [999999],
            [-1],
>>>>>>> 151d8c00
        ];
    }

    /**
     * @param mixed $value
     * @param string $msg
     * @dataProvider invalidAriaOrientationAttributesProvider
     */
    public function testInvalidAriaOrientationAttributes($value, $msg = null)
    {
        $msg = $msg ?? "'${value}' is not a valid value for attribute 'aria-orientation'.";

        $this->expectException(InvalidArgumentException::class);
        $this->expectExceptionMessage($msg);

        $span = new Span();
        $span->setAriaOrientation($value);
    }

    /**
     * @return array
     */
    public function invalidAriaOrientationAttributesProvider()
    {
        return [
            ['ABCD 999999'],
            [''],
            [null],
            [new stdClass(), "'instance of stdClass' is not a valid value for attribute 'aria-orientation'."],
        ];
    }

    /**
     * @param mixed $value
     * @param string $msg
     * @dataProvider invalidAriaLabelAttributesProvider
     */
    public function testInvalidAriaLabelAttributes($value, $msg = null)
    {
        $msg = $msg ?? "'${value}' is not a valid value for attribute 'aria-label'.";

        $this->expectException(InvalidArgumentException::class);
        $this->expectExceptionMessage($msg);

        $span = new Span();
        $span->setAriaLabel($value);
    }

    /**
     * @return array
     */
    public function invalidAriaLabelAttributesProvider()
    {
        return [
            [false],
            [10],
            [-5],
            [55.55],
            [null],
            [new stdClass(), "'instance of stdClass' is not a valid value for attribute 'aria-label'."],
        ];
    }

    /**
     * @param mixed $value
     * @param string $msg
     * @dataProvider invalidAriaHiddenAttributesProvider
     */
    public function testInvalidAriaHiddenAttributes($value, $msg = null)
    {
        $msg = $msg ?? "'${value}' is not a valid value for attribute 'aria-hidden'.";

        $this->expectException(InvalidArgumentException::class);
        $this->expectExceptionMessage($msg);

        $span = new Span();
        $span->setAriaHidden($value);
    }

    /**
     * @return array
     */
    public function invalidAriaHiddenAttributesProvider()
    {
        return [
            ['false'],
            [10],
            [-5],
            [55.55],
            [null],
            [new stdClass(), "'instance of stdClass' is not a valid value for attribute 'aria-hidden'."],
        ];
    }
}<|MERGE_RESOLUTION|>--- conflicted
+++ resolved
@@ -236,14 +236,10 @@
     }
 
     /**
-     * @param $value
      * @dataProvider validAriaLevelAttributesProvider
-     */
-<<<<<<< HEAD
-    public function testValidAriaLevelAttributes(string $value): void
-=======
+     * @param mixed $value
+     */
     public function testValidAriaLevelAttributes($value): void
->>>>>>> 151d8c00
     {
         $span = new Span();
         $span->setAriaLevel($value);
@@ -356,11 +352,7 @@
      * @dataProvider invalidAriaControlsAttributesProvider
      * @param mixed $value
      */
-<<<<<<< HEAD
-    public function testInvalidAriaControlsAttributes(string $value): void
-=======
     public function testInvalidAriaControlsAttributes($value): void
->>>>>>> 151d8c00
     {
         $msg = "'${value}' is not a valid value for attribute 'aria-controls'.";
 
@@ -385,11 +377,7 @@
      * @dataProvider invalidAriaDescribedByAttributesProvider
      * @param mixed $value
      */
-<<<<<<< HEAD
-    public function testInvalidAriaDescribedByAttributes(string $value): void
-=======
     public function testInvalidAriaDescribedByAttributes($value): void
->>>>>>> 151d8c00
     {
         $msg = "'${value}' is not a valid value for attribute 'aria-describedby'.";
 
@@ -414,11 +402,7 @@
      * @dataProvider invalidAriaFlowToAttributesProvider
      * @param mixed $value
      */
-<<<<<<< HEAD
-    public function testInvalidAriaFlowToAttributes(string $value): void
-=======
     public function testInvalidAriaFlowToAttributes($value): void
->>>>>>> 151d8c00
     {
         $msg = "'${value}' is not a valid value for attribute 'aria-flowto'.";
 
@@ -443,11 +427,7 @@
      * @dataProvider invalidAriaLabelledByAttributesProvider
      * @param mixed $value
      */
-<<<<<<< HEAD
-    public function testInvalidAriaLabelledByAttributes(string $value): void
-=======
     public function testInvalidAriaLabelledByAttributes($value): void
->>>>>>> 151d8c00
     {
         $msg = "'${value}' is not a valid value for attribute 'aria-labelledby'.";
 
@@ -472,11 +452,7 @@
      * @dataProvider invalidAriaOwnsAttributesProvider
      * @param mixed $value
      */
-<<<<<<< HEAD
-    public function testInvalidAriaOwnsAttributes(string $value): void
-=======
     public function testInvalidAriaOwnsAttributes($value): void
->>>>>>> 151d8c00
     {
         $msg = "'${value}' is not a valid value for attribute 'aria-owns'.";
 
@@ -499,17 +475,11 @@
 
     /**
      * @dataProvider invalidAriaLevelAttributesProvider
-     * @param mixed $value
-<<<<<<< HEAD
+     * @param string $value
      */
     public function testInvalidAriaLevelAttributes(string $value): void
     {
         $msg = "'${value}' is not a valid value for attribute 'aria-level'.";
-=======
-     */
-    public function testInvalidAriaLevelAttributes($value): void
-    {
-        $msg = "'${value}' is not a valid value for attribute 'aria-level'.";
 
         $this->expectException(InvalidArgumentException::class);
         $this->expectExceptionMessage($msg);
@@ -532,24 +502,22 @@
     public function testInvalidAriaLiveAttributes($value): void
     {
         $msg = "'${value}' is not a valid value for attribute 'aria-live'.";
->>>>>>> 151d8c00
-
-        $this->expectException(InvalidArgumentException::class);
-        $this->expectExceptionMessage($msg);
-
-        $span = new Span();
-        $span->setAriaLevel($value);
-    }
-
-    public function invalidAriaLevelAttributesProvider(): array
-    {
-        return [
-<<<<<<< HEAD
-            ['ABCD 999999'],
-=======
+
+        $this->expectException(InvalidArgumentException::class);
+        $this->expectExceptionMessage($msg);
+
+        $span = new Span();
+        $span->setAriaLive($value);
+    }
+
+    /**
+     * @return array
+     */
+    public function invalidAriaLiveAttributesProvider()
+    {
+        return [
             [999999],
             [-1],
->>>>>>> 151d8c00
         ];
     }
 
