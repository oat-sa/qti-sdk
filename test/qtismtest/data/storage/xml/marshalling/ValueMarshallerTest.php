--- conflicted
+++ resolved
@@ -2,7 +2,6 @@
 
 namespace qtismtest\data\storage\xml\marshalling;
 
-<<<<<<< HEAD
 use DOMDocument;
 use qtism\common\datatypes\QtiPair;
 use qtism\common\enums\BaseType;
@@ -113,127 +112,6 @@
 
     public function testUnmarshallNoValue()
     {
-        $this->setExpectedException('qtism\\data\\storage\\xml\\marshalling\\UnmarshallingException');
-
-        $dom = new DOMDocument('1.0', 'UTF-8');
-        $dom->loadXML('<value xmlns="http://www.imsglobal.org/xsd/imsqti_v2p1"></value>');
-        $element = $dom->documentElement;
-
-        $marshaller = $this->getMarshallerFactory('2.1.0')->createMarshaller($element);
-        $component = $marshaller->unmarshall($element);
-    }
-
-    public function testUnmarshallBaseType()
-    {
-        $dom = new DOMDocument('1.0', 'UTF-8');
-        $dom->loadXML('<value xmlns="http://www.imsglobal.org/xsd/imsqti_v2p1" baseType="pair" fieldIdentifier="fieldIdentifier1">A B</value>');
-=======
-use qtismtest\QtiSmTestCase;
-use qtism\data\state\Value;
-use qtism\common\enums\BaseType;
-use qtism\common\datatypes\QtiPair;
-use \DOMDocument;
-
-class ValueMarshallerTest extends QtiSmTestCase {
-
-	public function testMarshallBaseType() {
-
-		$fieldIdentifier = 'goodIdentifier';
-		$baseType = BaseType::INTEGER;
-		$value = 666;
-
-		$component = new Value($value, $baseType, $fieldIdentifier);
-		$component->setPartOfRecord(true); // to get the baseType written in output.
-		$marshaller = $this->getMarshallerFactory('2.1.0')->createMarshaller($component);
-		$element = $marshaller->marshall($component);
-
-		$this->assertInstanceOf('\\DOMElement', $element);
-		$this->assertEquals('value', $element->nodeName);
-		$this->assertEquals($fieldIdentifier, $element->getAttribute('fieldIdentifier'));
-		$this->assertEquals('integer', $element->getAttribute('baseType'));
-		$this->assertEquals($value . '', $element->nodeValue);
-	}
-
-	public function testMarshallBaseTypeBoolean() {
-
-		$fieldIdentifier = 'goodIdentifier';
-		$baseType = BaseType::BOOLEAN;
-		$value = false;
-
-		$component = new Value($value, $baseType, $fieldIdentifier);
-		$marshaller = $this->getMarshallerFactory('2.1.0')->createMarshaller($component);
-		$element = $marshaller->marshall($component);
-
-		$this->assertInstanceOf('\\DOMElement', $element);
-		$this->assertTrue('false' === $element->nodeValue);
-	}
-
-	public function testMarshallNoBaseType() {
-
-		$value = new QtiPair('id1', 'id2');
-
-		$component = new Value($value);
-		$marshaller = $this->getMarshallerFactory('2.1.0')->createMarshaller($component);
-		$element = $marshaller->marshall($component);
-
-		$this->assertEquals('id1 id2', $element->nodeValue);
-	}
-
-	public function testUnmarshallNoBaseType() {
-		$dom = new DOMDocument('1.0', 'UTF-8');
-		$dom->loadXML('<value xmlns="http://www.imsglobal.org/xsd/imsqti_v2p1">A B</value>');
-		$element = $dom->documentElement;
-
-		$marshaller = $this->getMarshallerFactory('2.1.0')->createMarshaller($element);
-		$component = $marshaller->unmarshall($element);
-
-		$this->assertInstanceOf('qtism\\data\\state\\Value', $component);
-		$this->assertInternalType('string', $component->getValue());
-		$this->assertEquals($component->getValue(), 'A B');
-	}
-
-	public function testUnmarshallNoBaseTypeButForced() {
-		// Here we use the ValueMarshaller as a parametric marshaller
-		// to force the Pair to be unserialized as a Pair object
-		$dom = new DOMDocument('1.0', 'UTF-8');
-		$dom->loadXML('<value xmlns="http://www.imsglobal.org/xsd/imsqti_v2p1">A B</value>');
-		$element = $dom->documentElement;
-
-		$marshaller = $this->getMarshallerFactory('2.1.0')->createMarshaller($element, array(BaseType::PAIR));
-		$component = $marshaller->unmarshall($element);
-
-		$this->assertInstanceOf('qtism\\data\\state\\Value', $component);
-		$this->assertInstanceOf('qtism\\common\\datatypes\\QtiPair', $component->getValue());
-		$this->assertEquals($component->getValue()->getFirst(), 'A');
-		$this->assertEquals($component->getValue()->getSecond(), 'B');
-	}
-
-	public function testUnmarshallNoBaseTypeButForcedAndEntities() {
-	    $dom = new DOMDocument('1.0', 'UTF-8');
-	    $dom->loadXML('<value xmlns="http://www.imsglobal.org/xsd/imsqti_v2p1">Hello &lt;b&gt;bold&lt;/b&gt;</value>');
-	    $element = $dom->documentElement;
-
-	    $marshaller = $this->getMarshallerFactory('2.1.0')->createMarshaller($element, array(BaseType::STRING));
-	    $component = $marshaller->unmarshall($element);
-
-	    $this->assertInstanceOf('qtism\\data\\state\\Value', $component);
-	    $this->assertInternalType('string', $component->getValue());
-	    $this->assertSame('Hello <b>bold</b>', $component->getValue());
-	}
-
-	public function testMarshallNoBaseTypeButForcedAndEntities() {
-	    $value = "Hello <b>bold</b>";
-	    $baseType = BaseType::STRING;
-	    $component = new Value($value, $baseType);
-
-	    $marshaller = $this->getMarshallerFactory('2.1.0')->createMarshaller($component);
-	    $element = $marshaller->marshall($component);
-
-	    $this->assertSame('<value>Hello &lt;b&gt;bold&lt;/b&gt;</value>', $element->ownerDocument->saveXML($element));
-	}
-
-    public function testUnmarshallNoValue()
-    {
         $dom = new DOMDocument('1.0', 'UTF-8');
         $dom->loadXML('<value xmlns="http://www.imsglobal.org/xsd/imsqti_v2p1"></value>');
         $element = $dom->documentElement;
@@ -248,12 +126,22 @@
     {
         $dom = new DOMDocument('1.0', 'UTF-8');
         $dom->loadXML('<value xmlns="http://www.imsglobal.org/xsd/imsqti_v2p1" baseType="string"></value>');
->>>>>>> ba1147e4
         $element = $dom->documentElement;
 
         $marshaller = $this->getMarshallerFactory('2.1.0')->createMarshaller($element);
         $component = $marshaller->unmarshall($element);
-<<<<<<< HEAD
+        $this->assertSame(BaseType::STRING, $component->getBaseType());
+        $this->assertSame('', $component->getValue());
+    }
+
+    public function testUnmarshallBaseType()
+    {
+        $dom = new DOMDocument('1.0', 'UTF-8');
+        $dom->loadXML('<value xmlns="http://www.imsglobal.org/xsd/imsqti_v2p1" baseType="pair" fieldIdentifier="fieldIdentifier1">A B</value>');
+        $element = $dom->documentElement;
+
+        $marshaller = $this->getMarshallerFactory('2.1.0')->createMarshaller($element);
+        $component = $marshaller->unmarshall($element);
 
         $this->assertInstanceOf('qtism\\data\\state\\Value', $component);
         $this->assertInstanceOf(QtiPair::class, $component->getValue());
@@ -261,24 +149,4 @@
         $this->assertEquals($component->getValue()->getSecond(), 'B');
         $this->assertEquals($component->getFieldIdentifier(), 'fieldIdentifier1');
     }
-=======
-        $this->assertSame(BaseType::STRING, $component->getBaseType());
-        $this->assertSame('', $component->getValue());
-    }
-
-	public function testUnmarshallBaseType() {
-		$dom = new DOMDocument('1.0', 'UTF-8');
-		$dom->loadXML('<value xmlns="http://www.imsglobal.org/xsd/imsqti_v2p1" baseType="pair" fieldIdentifier="fieldIdentifier1">A B</value>');
-		$element = $dom->documentElement;
-
-		$marshaller = $this->getMarshallerFactory('2.1.0')->createMarshaller($element);
-		$component = $marshaller->unmarshall($element);
-
-		$this->assertInstanceOf('qtism\\data\\state\\Value', $component);
-		$this->assertInstanceOf('qtism\\common\\datatypes\\QtiPair', $component->getValue());
-		$this->assertEquals($component->getValue()->getFirst(), 'A');
-		$this->assertEquals($component->getValue()->getSecond(), 'B');
-		$this->assertEquals($component->getFieldIdentifier(), 'fieldIdentifier1');
-	}
->>>>>>> ba1147e4
 }