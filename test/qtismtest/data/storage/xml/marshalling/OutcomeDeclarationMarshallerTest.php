<?php

namespace qtismtest\data\storage\xml\marshalling;

use DOMDocument;
use DOMElement;
use qtism\common\datatypes\QtiDuration;
use qtism\common\enums\BaseType;
use qtism\common\enums\Cardinality;
use qtism\data\state\DefaultValue;
use qtism\data\state\ExternalScored;
use qtism\data\state\MatchTable;
use qtism\data\state\MatchTableEntry;
use qtism\data\state\MatchTableEntryCollection;
use qtism\data\state\OutcomeDeclaration;
use qtism\data\state\Value;
use qtism\data\state\ValueCollection;
use qtism\data\storage\xml\marshalling\UnmarshallingException;
use qtism\data\View;
use qtism\data\ViewCollection;
use qtismtest\QtiSmTestCase;

class OutcomeDeclarationMarshallerTest extends QtiSmTestCase
{
    public function testMarshall21()
    {
        // Initialize a minimal outcomeDeclaration.
        $identifier = "outcome1";
        $cardinality = Cardinality::SINGLE;
        $baseType = BaseType::INTEGER;

        $component = new OutcomeDeclaration($identifier, $baseType, $cardinality);
        $component->setInterpretation('My interpretation');
        $component->setLongInterpretation('http://my.long.com/interpretation');
        $component->setMasteryValue(0.5);
        $marshaller = $this->getMarshallerFactory('2.1.0')->createMarshaller($component);
        $element = $marshaller->marshall($component);

        $this->assertInstanceOf('\\DOMElement', $element);
        $this->assertEquals('outcomeDeclaration', $element->nodeName);
        $this->assertEquals('single', $element->getAttribute('cardinality'));
        $this->assertEquals('integer', $element->getAttribute('baseType'));
        $this->assertEquals('outcome1', $element->getAttribute('identifier'));
        $this->assertEquals('My interpretation', $element->getAttribute('interpretation'));
        $this->assertEquals('http://my.long.com/interpretation', $element->getAttribute('longInterpretation'));
        $this->assertEquals('0.5', $element->getAttribute('masteryValue'));
    }

    public function testUnmarshallExternalScoredWithIllegalValue()
    {
        $this->expectException(UnmarshallingException::class);
        $dom = new DOMDocument('1.0', 'UTF-8');
        $dom->loadXML(
            '<outcomeDeclaration xmlns="http://www.imsglobal.org/xsd/imsqti_v2p2" identifier="outcomeDeclarationRec" cardinality="record" externalScored="duck"/>'
        );
        $element = $dom->documentElement;
        $marshaller = $this->getMarshallerFactory()->createMarshaller($element);
        $marshaller->unmarshall($element);
    }

    /**
     * @dataProvider qtiVersionsToTestForExternalScored
     */
    public function testMarshallExternalScored($qtiVersion, $externalScored, $expectedExternalScored)
    {
        // Initialize a minimal outcomeDeclaration.
        $identifier = 'outcome1';
        $cardinality = Cardinality::SINGLE;
        $baseType = BaseType::INTEGER;

        $component = new OutcomeDeclaration($identifier, $baseType, $cardinality, null, $externalScored);
        $marshaller = $this->getMarshallerFactory($qtiVersion)->createMarshaller($component);
        /** @var DOMElement $element */
        $element = $marshaller->marshall($component);

        $this->assertInstanceOf('\\DOMElement', $element);
        $this->assertEquals($expectedExternalScored, $element->getAttribute('externalScored'));
        $this->assertEquals('integer', $element->getAttribute('baseType'));
        $this->assertEquals('outcome1', $element->getAttribute('identifier'));
        $this->assertEquals('single', $element->getAttribute('cardinality'));
    }
<<<<<<< HEAD

    /**
     * @depends testMarshall21
     */
    public function testMarshallNoOutputViewsNormalMinimumMasteryValueView20()
    {
        $identifier = 'outcome1';
        $cardinality = Cardinality::SINGLE;
        $baseType = BaseType::INTEGER;

        $component = new OutcomeDeclaration($identifier, $baseType, $cardinality);
        $component->setViews(new ViewCollection([View::AUTHOR]));
        $component->setNormalMinimum(10.4);
        $component->setMasteryValue(10.3);

        $marshaller = $this->getMarshallerFactory('2.0.0')->createMarshaller($component);
        $element = $marshaller->marshall($component);

        $this->assertEquals('', $element->getAttribute('view'));
        $this->assertEquals('', $element->getAttribute('normalMinimum'));
        $this->assertEquals('', $element->getAttribute('masteryValue'));

        $lookupTableElts = $element->getElementsByTagName('matchTable');
        $this->assertSame(0, $lookupTableElts->length);
    }

    public function testMarshallDefaultValue21()
    {
        $identifier = 'outcome2';
        $cardinality = Cardinality::MULTIPLE;
        $baseType = BaseType::DURATION;

        $component = new OutcomeDeclaration($identifier, $baseType, $cardinality);
        $marshaller = $this->getMarshallerFactory('2.1.0')->createMarshaller($component);

        $values = new ValueCollection();
        $values[] = new Value('P2D', $baseType); // 2 days
        $values[] = new Value('P2MT3H', $baseType); // 2 days, 3 hours
        $component->setDefaultValue(new DefaultValue($values));

        $element = $marshaller->marshall($component);

        $this->assertInstanceOf('\\DOMElement', $element);
        $this->assertEquals('outcomeDeclaration', $element->nodeName);
        $this->assertEquals('multiple', $element->getAttribute('cardinality'));
        $this->assertEquals('duration', $element->getAttribute('baseType'));

        $defaultValue = $element->getElementsByTagName('defaultValue');
        $this->assertEquals(1, $defaultValue->length);
        $defaultValue = $defaultValue->item(0);
        $this->assertEquals('defaultValue', $defaultValue->nodeName);
        $this->assertEquals('', $defaultValue->getAttribute('interpretation'));

        $values = $defaultValue->getElementsByTagName('value');
        $this->assertEquals(2, $values->length);

        $value = $values->item(0);
        $this->assertEquals('value', $value->nodeName);
        $this->assertEquals('P2D', $value->nodeValue);
        $this->assertEquals('', $value->getAttribute('baseType')); // No baseType because not in a record.

        $value = $values->item(1);
        $this->assertEquals('value', $value->nodeName);
        $this->assertEquals('P2MT3H', $value->nodeValue); // No baseType because not in a record.
        $this->assertEquals('', $value->getAttribute('baseType'));
    }

    public function testMarshallMatchTable21()
    {
        $identifier = 'outcome3';
        $cardinality = Cardinality::SINGLE;
        $baseType = BaseType::FLOAT;

        $component = new OutcomeDeclaration($identifier, $baseType, $cardinality);
        $entries = new MatchTableEntryCollection();
        $entries[] = new MatchTableEntry(1, 1.5);
        $entries[] = new MatchTableEntry(2, 2.5);

        $matchTable = new MatchTable($entries);
        $component->setLookupTable($matchTable);

        $marshaller = $this->getMarshallerFactory('2.1.0')->createMarshaller($component);
        $element = $marshaller->marshall($component);

        $this->assertInstanceOf('\\DOMElement', $element);
        $this->assertEquals('outcomeDeclaration', $element->nodeName);
        $this->assertEquals($identifier, $element->getAttribute('identifier'));
        $this->assertEquals('float', $element->getAttribute('baseType'));
        $this->assertEquals('single', $element->getAttribute('cardinality'));

        $defaultValues = $element->getElementsByTagName('defaultValue');
        $this->assertEquals(0, $defaultValues->length);

        $lookupTable = $element->getElementsByTagName('matchTable');
        $this->assertEquals(1, $lookupTable->length);
        $entries = $lookupTable->item(0)->getElementsByTagName('matchTableEntry');
        $this->assertEquals(2, $entries->length);

        $entry = $entries->item(0);
        $this->assertEquals('matchTableEntry', $entry->nodeName);
        $this->assertEquals('1', $entry->getAttribute('sourceValue'));
        $this->assertEquals('1.5', $entry->getAttribute('targetValue'));

        $entry = $entries->item(1);
        $this->assertEquals('matchTableEntry', $entry->nodeName);
        $this->assertEquals('2', $entry->getAttribute('sourceValue'));
        $this->assertEquals('2.5', $entry->getAttribute('targetValue'));
    }

    /**
     * @depends testMarshallMatchTable21
     */
    public function testMarshallMatchTable20()
    {
        // This should fail because no marshaller is known for lookupTable sub classes
        // in a QTI 2.0 context.
        $identifier = 'outcome3';
        $cardinality = Cardinality::SINGLE;
        $baseType = BaseType::FLOAT;

        $component = new OutcomeDeclaration($identifier, $baseType, $cardinality);
        $entries = new MatchTableEntryCollection();
        $entries[] = new MatchTableEntry(1, 1.5);

        $matchTable = new MatchTable($entries);
        $component->setLookupTable($matchTable);

        $expectedMsg = "No mapping entry found for QTI class name 'matchTable'.";
        $this->setExpectedException('qtism\\data\\storage\\xml\\marshalling\\MarshallerNotFoundException', $expectedMsg);
        $marshaller = $this->getMarshallerFactory('2.0.0')->createMarshaller($component);
        $element = $marshaller->marshall($component);
    }

    public function testUnmarshall21()
    {
        $dom = new DOMDocument('1.0', 'UTF-8');
        $dom->loadXML('<outcomeDeclaration xmlns="http://www.imsglobal.org/xsd/imsqti_v2p1" identifier="outcomeDeclaration1" cardinality="single" baseType="integer" longInterpretation="http://my.long.com/interpretation"/>');
        $element = $dom->documentElement;

        $marshaller = $this->getMarshallerFactory('2.1.0')->createMarshaller($element);
        $component = $marshaller->unmarshall($element);

        $this->assertInstanceOf('qtism\\data\\state\\OutcomeDeclaration', $component);
        $this->assertEquals($component->getIdentifier(), 'outcomeDeclaration1');
        $this->assertEquals($component->getCardinality(), Cardinality::SINGLE);
        $this->assertEquals($component->getBaseType(), BaseType::INTEGER);
=======
    
    public function qtiVersionsToTestForExternalScored()
    {
        return [
            ['2.0', ExternalScored::HUMAN,  ''],
            ['2.0', ExternalScored::EXTERNAL_MACHINE,  ''],
            ['2.1.0', ExternalScored::HUMAN,  ''],
            ['2.1.0', ExternalScored::EXTERNAL_MACHINE,  ''],
            ['2.2.0', ExternalScored::HUMAN,  'human'],
            ['2.2.0', ExternalScored::EXTERNAL_MACHINE,  'externalMachine'],
            ['3.0.0', ExternalScored::HUMAN,  'human'],
            ['3.0.0', ExternalScored::EXTERNAL_MACHINE,  'externalMachine'],
        ];
    }
	
	/**
	 * @depends testMarshall21
	 */
	public function testMarshallNoOutputViewsNormalMinimumMasteryValueView20() {
	    $identifier = 'outcome1';
	    $cardinality = Cardinality::SINGLE;
	    $baseType = BaseType::INTEGER;
	    
	    $component = new OutcomeDeclaration($identifier, $baseType, $cardinality);
	    $component->setViews(new ViewCollection(array(View::AUTHOR)));
	    $component->setNormalMinimum(10.4);
	    $component->setMasteryValue(10.3);
	    
	    $marshaller = $this->getMarshallerFactory('2.0.0')->createMarshaller($component);
	    $element = $marshaller->marshall($component);
	    
		$this->assertEquals('', $element->getAttribute('view'));
		$this->assertEquals('', $element->getAttribute('normalMinimum'));
		$this->assertEquals('', $element->getAttribute('masteryValue'));
		
		$lookupTableElts = $element->getElementsByTagName('matchTable');
		$this->assertSame(0, $lookupTableElts->length);
	}
	
	public function testMarshallDefaultValue21() {
		
		$identifier = 'outcome2';
		$cardinality = Cardinality::MULTIPLE;
		$baseType = BaseType::DURATION;
		
		$component = new OutcomeDeclaration($identifier, $baseType, $cardinality);
		$marshaller = $this->getMarshallerFactory('2.1.0')->createMarshaller($component);
		
		$values = new ValueCollection();
		$values[] = new Value('P2D', $baseType); // 2 days
		$values[] = new Value('P2MT3H', $baseType); // 2 days, 3 hours
		$component->setDefaultValue(new DefaultValue($values));
		
		$element = $marshaller->marshall($component);
		
		$this->assertInstanceOf('\\DOMElement', $element);
		$this->assertEquals('outcomeDeclaration', $element->nodeName);
		$this->assertEquals('multiple', $element->getAttribute('cardinality'));
		$this->assertEquals('duration', $element->getAttribute('baseType'));
		
		$defaultValue = $element->getElementsByTagName('defaultValue');
		$this->assertEquals(1, $defaultValue->length);
		$defaultValue = $defaultValue->item(0);
		$this->assertEquals('defaultValue', $defaultValue->nodeName);
		$this->assertEquals('', $defaultValue->getAttribute('interpretation'));
		
		$values = $defaultValue->getElementsByTagName('value');
		$this->assertEquals(2, $values->length);
		
		$value = $values->item(0);
		$this->assertEquals('value', $value->nodeName);
		$this->assertEquals('P2D', $value->nodeValue);
		$this->assertEquals('', $value->getAttribute('baseType')); // No baseType because not in a record.
		
		$value = $values->item(1);
		$this->assertEquals('value', $value->nodeName);
		$this->assertEquals('P2MT3H', $value->nodeValue); // No baseType because not in a record.
		$this->assertEquals('', $value->getAttribute('baseType'));
	}
	
	public function testMarshallMatchTable21() {

		$identifier = 'outcome3';
		$cardinality = Cardinality::SINGLE;
		$baseType = BaseType::FLOAT;
		
		$component = new OutcomeDeclaration($identifier, $baseType, $cardinality);
		$entries = new MatchTableEntryCollection();
		$entries[] = new MatchTableEntry(1, 1.5);
		$entries[] = new MatchTableEntry(2, 2.5);
		
		$matchTable = new MatchTable($entries);
		$component->setLookupTable($matchTable);
		
		$marshaller = $this->getMarshallerFactory('2.1.0')->createMarshaller($component);
		$element = $marshaller->marshall($component);
		
		$this->assertInstanceOf('\\DOMElement', $element);
		$this->assertEquals('outcomeDeclaration', $element->nodeName);
		$this->assertEquals($identifier, $element->getAttribute('identifier'));
		$this->assertEquals('float', $element->getAttribute('baseType'));
		$this->assertEquals('single', $element->getAttribute('cardinality'));
		
		$defaultValues = $element->getElementsByTagName('defaultValue');
		$this->assertEquals(0, $defaultValues->length);
		
		$lookupTable = $element->getElementsByTagName('matchTable');
		$this->assertEquals(1, $lookupTable->length);
		$entries = $lookupTable->item(0)->getElementsByTagName('matchTableEntry');
		$this->assertEquals(2, $entries->length);
		
		$entry = $entries->item(0);
		$this->assertEquals('matchTableEntry', $entry->nodeName);
		$this->assertEquals('1', $entry->getAttribute('sourceValue'));
		$this->assertEquals('1.5', $entry->getAttribute('targetValue'));
		
		$entry = $entries->item(1);
		$this->assertEquals('matchTableEntry', $entry->nodeName);
		$this->assertEquals('2', $entry->getAttribute('sourceValue'));
		$this->assertEquals('2.5', $entry->getAttribute('targetValue'));
	}
	
	/**
	 * @depends testMarshallMatchTable21
	 */
	public function testMarshallMatchTable20() {
	    // This should fail because no marshaller is known for lookupTable sub classes
	    // in a QTI 2.0 context.
	    $identifier = 'outcome3';
	    $cardinality = Cardinality::SINGLE;
	    $baseType = BaseType::FLOAT;
	    
	    $component = new OutcomeDeclaration($identifier, $baseType, $cardinality);
	    $entries = new MatchTableEntryCollection();
	    $entries[] = new MatchTableEntry(1, 1.5);
	    
	    $matchTable = new MatchTable($entries);
	    $component->setLookupTable($matchTable);
	    
	    $expectedMsg = "No mapping entry found for QTI class name 'matchTable'.";
	    $this->setExpectedException('qtism\\data\\storage\\xml\\marshalling\\MarshallerNotFoundException', $expectedMsg);
	    $marshaller = $this->getMarshallerFactory('2.0.0')->createMarshaller($component);
	    $element = $marshaller->marshall($component);
	}
	
	public function testUnmarshall21() {
		$dom = new DOMDocument('1.0', 'UTF-8');
		$dom->loadXML('<outcomeDeclaration xmlns="http://www.imsglobal.org/xsd/imsqti_v2p1" identifier="outcomeDeclaration1" cardinality="single" baseType="integer" longInterpretation="http://my.long.com/interpretation"/>');
		$element = $dom->documentElement;
		
		$marshaller = $this->getMarshallerFactory('2.1.0')->createMarshaller($element);
		$component = $marshaller->unmarshall($element);
		
		$this->assertInstanceOf('qtism\\data\\state\\OutcomeDeclaration', $component);
		$this->assertEquals($component->getIdentifier(), 'outcomeDeclaration1');
		$this->assertEquals($component->getCardinality(), Cardinality::SINGLE);
		$this->assertEquals($component->getBaseType(), BaseType::INTEGER);
>>>>>>> 67a0db0f
        $this->assertEquals('http://my.long.com/interpretation', $component->getLongInterpretation());
    }

    public function testUnmarshallDefaultValue21()
    {
        $dom = new DOMDocument('1.0', 'UTF-8');
        $dom->loadXML(
            '
			<outcomeDeclaration xmlns="http://www.imsglobal.org/xsd/imsqti_v2p1" identifier="outcomeDeclaration2" cardinality="multiple" baseType="duration">
				<defaultValue interpretation="Up to you!">
					<value>P2D</value>
					<value>P2MT3H</value>
				</defaultValue>
			</outcomeDeclaration>
			'
        );
        $element = $dom->documentElement;

        $marshaller = $this->getMarshallerFactory('2.1.0')->createMarshaller($element);
        $component = $marshaller->unmarshall($element);

        $this->assertInstanceOf('qtism\\data\\state\\OutcomeDeclaration', $component);
        $this->assertEquals($component->getIdentifier(), 'outcomeDeclaration2');
        $this->assertEquals($component->getCardinality(), Cardinality::MULTIPLE);
        $this->assertEquals($component->getBaseType(), BaseType::DURATION);

        $defaultValue = $component->getDefaultValue();
        $this->assertInstanceOf('qtism\\data\\state\\DefaultValue', $defaultValue);
        $this->assertEquals('Up to you!', $defaultValue->getInterpretation());

        $values = $defaultValue->getValues();
        $this->assertEquals(2, count($values));

        $this->assertInstanceOf('qtism\\data\\state\\Value', $values[0]);
        $this->assertInstanceOf(QtiDuration::class, $values[0]->getValue());

        $this->assertInstanceOf('qtism\\data\\state\\Value', $values[1]);
        $this->assertInstanceOf(QtiDuration::class, $values[1]->getValue());
    }

    public function testUnmarshallRecord21()
    {
        $dom = new DOMDocument('1.0', 'UTF-8');
        $dom->loadXML(
            '
			<outcomeDeclaration xmlns="http://www.imsglobal.org/xsd/imsqti_v2p1" identifier="outcomeDeclarationRec" cardinality="record">
				<defaultValue interpretation="Just to test records...">
					<value fieldIdentifier="A" baseType="duration">P2D</value>
					<value fieldIdentifier="B" baseType="identifier">identifier1</value>
		            <value fieldIdentifier="C" baseType="float">1.11</value>
				</defaultValue>
			</outcomeDeclaration>
			'
        );
        $element = $dom->documentElement;

        $marshaller = $this->getMarshallerFactory('2.1.0')->createMarshaller($element);
        $component = $marshaller->unmarshall($element);

        $this->assertInstanceOf('qtism\\data\\state\\OutcomeDeclaration', $component);
        $this->assertEquals($component->getIdentifier(), 'outcomeDeclarationRec');
        $this->assertEquals($component->getCardinality(), Cardinality::RECORD);
        $this->assertEquals($component->getBaseType(), -1);
        $this->assertFalse($component->hasBaseType());

        $this->assertTrue($component->hasDefaultValue());
        $defaultValue = $component->getDefaultValue();
        $this->assertEquals('Just to test records...', $defaultValue->getInterpretation());

        $values = $defaultValue->getValues();
        $this->assertEquals(3, count($values));

        $this->assertInstanceOf('qtism\\data\\state\\Value', $values[0]);
        $this->assertTrue($values[0]->hasFieldIdentifier());
        $this->assertTrue($values[0]->hasBaseType());
        $this->assertEquals('A', $values[0]->getFieldIdentifier());
        $this->assertEquals(BaseType::DURATION, $values[0]->getBaseType());
        $this->assertTrue($values[0]->getValue()->equals(new QtiDuration('P2D')));

        $this->assertInstanceOf('qtism\\data\\state\\Value', $values[1]);
        $this->assertTrue($values[1]->hasFieldIdentifier());
        $this->assertTrue($values[1]->hasBaseType());
        $this->assertEquals('B', $values[1]->getFieldIdentifier());
        $this->assertEquals(BaseType::IDENTIFIER, $values[1]->getBaseType());
        $this->assertEquals('identifier1', $values[1]->getValue());

        $this->assertInstanceOf('qtism\\data\\state\\Value', $values[2]);
        $this->assertTrue($values[2]->hasFieldIdentifier());
        $this->assertTrue($values[2]->hasBaseType());
        $this->assertEquals('C', $values[2]->getFieldIdentifier());
        $this->assertEquals(BaseType::FLOAT, $values[2]->getBaseType());
        $this->assertEquals(1.11, $values[2]->getValue());
    }

    public function testUnmarshallMatchTable21()
    {
        $dom = new DOMDocument('1.0', 'UTF-8');
        $dom->loadXML(
            '
			<outcomeDeclaration xmlns="http://www.imsglobal.org/xsd/imsqti_v2p1" identifier="outcomeDeclaration3" cardinality="single" baseType="float">
				<matchTable>
					<matchTableEntry sourceValue="1" targetValue="1.5"/>
					<matchTableEntry sourceValue="2" targetValue="2.5"/>
				</matchTable>
			</outcomeDeclaration>
			'
        );
        $element = $dom->documentElement;

        $marshaller = $this->getMarshallerFactory('2.1.0')->createMarshaller($element);
        $component = $marshaller->unmarshall($element);

        $this->assertInstanceOf('qtism\\data\\state\\OutcomeDeclaration', $component);
        $matchTable = $component->getLookupTable();
        $this->assertInstanceOf('qtism\\data\\state\\MatchTable', $matchTable);
        $entries = $matchTable->getMatchTableEntries();
        $this->assertEquals(2, count($entries));

        $this->assertInternalType('integer', $entries[0]->getSourceValue());
        $this->assertEquals(1, $entries[0]->getSourceValue());
        $this->assertInternalType('float', $entries[0]->getTargetValue());
        $this->assertEquals(1.5, $entries[0]->getTargetValue());

        $this->assertInternalType('integer', $entries[0]->getSourceValue());
        $this->assertEquals(2, $entries[1]->getSourceValue());
        $this->assertInternalType('float', $entries[0]->getTargetValue());
        $this->assertEquals(2.5, $entries[1]->getTargetValue());
    }

    /**
     * @depends testUnmarshallMatchTable21
     */
    public function testUnmarshallMatchTable20()
    {
        // Make sure match table is not take into account
        // in a QTI 2.0 context.
        $dom = new DOMDocument('1.0', 'UTF-8');
        $dom->loadXML(
            '
			<outcomeDeclaration xmlns="http://www.imsglobal.org/xsd/imsqti_v2p1" identifier="outcomeDeclaration3" cardinality="single" baseType="float">
				<matchTable>
					<matchTableEntry sourceValue="1" targetValue="1.5"/>
					<matchTableEntry sourceValue="2" targetValue="2.5"/>
				</matchTable>
			</outcomeDeclaration>
			'
        );
        $element = $dom->documentElement;

        $expectedMsg = "No mapping entry found for QTI class name 'matchTable'.";
        $this->setExpectedException('qtism\\data\\storage\\xml\\marshalling\\MarshallerNotFoundException', $expectedMsg);
        $marshaller = $this->getMarshallerFactory('2.0.0')->createMarshaller($element);
        $component = $marshaller->unmarshall($element);
    }
}<|MERGE_RESOLUTION|>--- conflicted
+++ resolved
@@ -79,155 +79,7 @@
         $this->assertEquals('outcome1', $element->getAttribute('identifier'));
         $this->assertEquals('single', $element->getAttribute('cardinality'));
     }
-<<<<<<< HEAD
-
-    /**
-     * @depends testMarshall21
-     */
-    public function testMarshallNoOutputViewsNormalMinimumMasteryValueView20()
-    {
-        $identifier = 'outcome1';
-        $cardinality = Cardinality::SINGLE;
-        $baseType = BaseType::INTEGER;
-
-        $component = new OutcomeDeclaration($identifier, $baseType, $cardinality);
-        $component->setViews(new ViewCollection([View::AUTHOR]));
-        $component->setNormalMinimum(10.4);
-        $component->setMasteryValue(10.3);
-
-        $marshaller = $this->getMarshallerFactory('2.0.0')->createMarshaller($component);
-        $element = $marshaller->marshall($component);
-
-        $this->assertEquals('', $element->getAttribute('view'));
-        $this->assertEquals('', $element->getAttribute('normalMinimum'));
-        $this->assertEquals('', $element->getAttribute('masteryValue'));
-
-        $lookupTableElts = $element->getElementsByTagName('matchTable');
-        $this->assertSame(0, $lookupTableElts->length);
-    }
-
-    public function testMarshallDefaultValue21()
-    {
-        $identifier = 'outcome2';
-        $cardinality = Cardinality::MULTIPLE;
-        $baseType = BaseType::DURATION;
-
-        $component = new OutcomeDeclaration($identifier, $baseType, $cardinality);
-        $marshaller = $this->getMarshallerFactory('2.1.0')->createMarshaller($component);
-
-        $values = new ValueCollection();
-        $values[] = new Value('P2D', $baseType); // 2 days
-        $values[] = new Value('P2MT3H', $baseType); // 2 days, 3 hours
-        $component->setDefaultValue(new DefaultValue($values));
-
-        $element = $marshaller->marshall($component);
-
-        $this->assertInstanceOf('\\DOMElement', $element);
-        $this->assertEquals('outcomeDeclaration', $element->nodeName);
-        $this->assertEquals('multiple', $element->getAttribute('cardinality'));
-        $this->assertEquals('duration', $element->getAttribute('baseType'));
-
-        $defaultValue = $element->getElementsByTagName('defaultValue');
-        $this->assertEquals(1, $defaultValue->length);
-        $defaultValue = $defaultValue->item(0);
-        $this->assertEquals('defaultValue', $defaultValue->nodeName);
-        $this->assertEquals('', $defaultValue->getAttribute('interpretation'));
-
-        $values = $defaultValue->getElementsByTagName('value');
-        $this->assertEquals(2, $values->length);
-
-        $value = $values->item(0);
-        $this->assertEquals('value', $value->nodeName);
-        $this->assertEquals('P2D', $value->nodeValue);
-        $this->assertEquals('', $value->getAttribute('baseType')); // No baseType because not in a record.
-
-        $value = $values->item(1);
-        $this->assertEquals('value', $value->nodeName);
-        $this->assertEquals('P2MT3H', $value->nodeValue); // No baseType because not in a record.
-        $this->assertEquals('', $value->getAttribute('baseType'));
-    }
-
-    public function testMarshallMatchTable21()
-    {
-        $identifier = 'outcome3';
-        $cardinality = Cardinality::SINGLE;
-        $baseType = BaseType::FLOAT;
-
-        $component = new OutcomeDeclaration($identifier, $baseType, $cardinality);
-        $entries = new MatchTableEntryCollection();
-        $entries[] = new MatchTableEntry(1, 1.5);
-        $entries[] = new MatchTableEntry(2, 2.5);
-
-        $matchTable = new MatchTable($entries);
-        $component->setLookupTable($matchTable);
-
-        $marshaller = $this->getMarshallerFactory('2.1.0')->createMarshaller($component);
-        $element = $marshaller->marshall($component);
-
-        $this->assertInstanceOf('\\DOMElement', $element);
-        $this->assertEquals('outcomeDeclaration', $element->nodeName);
-        $this->assertEquals($identifier, $element->getAttribute('identifier'));
-        $this->assertEquals('float', $element->getAttribute('baseType'));
-        $this->assertEquals('single', $element->getAttribute('cardinality'));
-
-        $defaultValues = $element->getElementsByTagName('defaultValue');
-        $this->assertEquals(0, $defaultValues->length);
-
-        $lookupTable = $element->getElementsByTagName('matchTable');
-        $this->assertEquals(1, $lookupTable->length);
-        $entries = $lookupTable->item(0)->getElementsByTagName('matchTableEntry');
-        $this->assertEquals(2, $entries->length);
-
-        $entry = $entries->item(0);
-        $this->assertEquals('matchTableEntry', $entry->nodeName);
-        $this->assertEquals('1', $entry->getAttribute('sourceValue'));
-        $this->assertEquals('1.5', $entry->getAttribute('targetValue'));
-
-        $entry = $entries->item(1);
-        $this->assertEquals('matchTableEntry', $entry->nodeName);
-        $this->assertEquals('2', $entry->getAttribute('sourceValue'));
-        $this->assertEquals('2.5', $entry->getAttribute('targetValue'));
-    }
-
-    /**
-     * @depends testMarshallMatchTable21
-     */
-    public function testMarshallMatchTable20()
-    {
-        // This should fail because no marshaller is known for lookupTable sub classes
-        // in a QTI 2.0 context.
-        $identifier = 'outcome3';
-        $cardinality = Cardinality::SINGLE;
-        $baseType = BaseType::FLOAT;
-
-        $component = new OutcomeDeclaration($identifier, $baseType, $cardinality);
-        $entries = new MatchTableEntryCollection();
-        $entries[] = new MatchTableEntry(1, 1.5);
-
-        $matchTable = new MatchTable($entries);
-        $component->setLookupTable($matchTable);
-
-        $expectedMsg = "No mapping entry found for QTI class name 'matchTable'.";
-        $this->setExpectedException('qtism\\data\\storage\\xml\\marshalling\\MarshallerNotFoundException', $expectedMsg);
-        $marshaller = $this->getMarshallerFactory('2.0.0')->createMarshaller($component);
-        $element = $marshaller->marshall($component);
-    }
-
-    public function testUnmarshall21()
-    {
-        $dom = new DOMDocument('1.0', 'UTF-8');
-        $dom->loadXML('<outcomeDeclaration xmlns="http://www.imsglobal.org/xsd/imsqti_v2p1" identifier="outcomeDeclaration1" cardinality="single" baseType="integer" longInterpretation="http://my.long.com/interpretation"/>');
-        $element = $dom->documentElement;
-
-        $marshaller = $this->getMarshallerFactory('2.1.0')->createMarshaller($element);
-        $component = $marshaller->unmarshall($element);
-
-        $this->assertInstanceOf('qtism\\data\\state\\OutcomeDeclaration', $component);
-        $this->assertEquals($component->getIdentifier(), 'outcomeDeclaration1');
-        $this->assertEquals($component->getCardinality(), Cardinality::SINGLE);
-        $this->assertEquals($component->getBaseType(), BaseType::INTEGER);
-=======
-    
+
     public function qtiVersionsToTestForExternalScored()
     {
         return [
@@ -242,149 +94,151 @@
         ];
     }
 	
-	/**
-	 * @depends testMarshall21
-	 */
-	public function testMarshallNoOutputViewsNormalMinimumMasteryValueView20() {
-	    $identifier = 'outcome1';
-	    $cardinality = Cardinality::SINGLE;
-	    $baseType = BaseType::INTEGER;
-	    
-	    $component = new OutcomeDeclaration($identifier, $baseType, $cardinality);
-	    $component->setViews(new ViewCollection(array(View::AUTHOR)));
-	    $component->setNormalMinimum(10.4);
-	    $component->setMasteryValue(10.3);
-	    
-	    $marshaller = $this->getMarshallerFactory('2.0.0')->createMarshaller($component);
-	    $element = $marshaller->marshall($component);
-	    
-		$this->assertEquals('', $element->getAttribute('view'));
-		$this->assertEquals('', $element->getAttribute('normalMinimum'));
-		$this->assertEquals('', $element->getAttribute('masteryValue'));
-		
-		$lookupTableElts = $element->getElementsByTagName('matchTable');
-		$this->assertSame(0, $lookupTableElts->length);
-	}
-	
-	public function testMarshallDefaultValue21() {
-		
-		$identifier = 'outcome2';
-		$cardinality = Cardinality::MULTIPLE;
-		$baseType = BaseType::DURATION;
-		
-		$component = new OutcomeDeclaration($identifier, $baseType, $cardinality);
-		$marshaller = $this->getMarshallerFactory('2.1.0')->createMarshaller($component);
-		
-		$values = new ValueCollection();
-		$values[] = new Value('P2D', $baseType); // 2 days
-		$values[] = new Value('P2MT3H', $baseType); // 2 days, 3 hours
-		$component->setDefaultValue(new DefaultValue($values));
-		
-		$element = $marshaller->marshall($component);
-		
-		$this->assertInstanceOf('\\DOMElement', $element);
-		$this->assertEquals('outcomeDeclaration', $element->nodeName);
-		$this->assertEquals('multiple', $element->getAttribute('cardinality'));
-		$this->assertEquals('duration', $element->getAttribute('baseType'));
-		
-		$defaultValue = $element->getElementsByTagName('defaultValue');
-		$this->assertEquals(1, $defaultValue->length);
-		$defaultValue = $defaultValue->item(0);
-		$this->assertEquals('defaultValue', $defaultValue->nodeName);
-		$this->assertEquals('', $defaultValue->getAttribute('interpretation'));
-		
-		$values = $defaultValue->getElementsByTagName('value');
-		$this->assertEquals(2, $values->length);
-		
-		$value = $values->item(0);
-		$this->assertEquals('value', $value->nodeName);
-		$this->assertEquals('P2D', $value->nodeValue);
-		$this->assertEquals('', $value->getAttribute('baseType')); // No baseType because not in a record.
-		
-		$value = $values->item(1);
-		$this->assertEquals('value', $value->nodeName);
-		$this->assertEquals('P2MT3H', $value->nodeValue); // No baseType because not in a record.
-		$this->assertEquals('', $value->getAttribute('baseType'));
-	}
-	
-	public function testMarshallMatchTable21() {
-
-		$identifier = 'outcome3';
-		$cardinality = Cardinality::SINGLE;
-		$baseType = BaseType::FLOAT;
-		
-		$component = new OutcomeDeclaration($identifier, $baseType, $cardinality);
-		$entries = new MatchTableEntryCollection();
-		$entries[] = new MatchTableEntry(1, 1.5);
-		$entries[] = new MatchTableEntry(2, 2.5);
-		
-		$matchTable = new MatchTable($entries);
-		$component->setLookupTable($matchTable);
-		
-		$marshaller = $this->getMarshallerFactory('2.1.0')->createMarshaller($component);
-		$element = $marshaller->marshall($component);
-		
-		$this->assertInstanceOf('\\DOMElement', $element);
-		$this->assertEquals('outcomeDeclaration', $element->nodeName);
-		$this->assertEquals($identifier, $element->getAttribute('identifier'));
-		$this->assertEquals('float', $element->getAttribute('baseType'));
-		$this->assertEquals('single', $element->getAttribute('cardinality'));
-		
-		$defaultValues = $element->getElementsByTagName('defaultValue');
-		$this->assertEquals(0, $defaultValues->length);
-		
-		$lookupTable = $element->getElementsByTagName('matchTable');
-		$this->assertEquals(1, $lookupTable->length);
-		$entries = $lookupTable->item(0)->getElementsByTagName('matchTableEntry');
-		$this->assertEquals(2, $entries->length);
-		
-		$entry = $entries->item(0);
-		$this->assertEquals('matchTableEntry', $entry->nodeName);
-		$this->assertEquals('1', $entry->getAttribute('sourceValue'));
-		$this->assertEquals('1.5', $entry->getAttribute('targetValue'));
-		
-		$entry = $entries->item(1);
-		$this->assertEquals('matchTableEntry', $entry->nodeName);
-		$this->assertEquals('2', $entry->getAttribute('sourceValue'));
-		$this->assertEquals('2.5', $entry->getAttribute('targetValue'));
-	}
-	
-	/**
-	 * @depends testMarshallMatchTable21
-	 */
-	public function testMarshallMatchTable20() {
-	    // This should fail because no marshaller is known for lookupTable sub classes
-	    // in a QTI 2.0 context.
-	    $identifier = 'outcome3';
-	    $cardinality = Cardinality::SINGLE;
-	    $baseType = BaseType::FLOAT;
-	    
-	    $component = new OutcomeDeclaration($identifier, $baseType, $cardinality);
-	    $entries = new MatchTableEntryCollection();
-	    $entries[] = new MatchTableEntry(1, 1.5);
-	    
-	    $matchTable = new MatchTable($entries);
-	    $component->setLookupTable($matchTable);
-	    
-	    $expectedMsg = "No mapping entry found for QTI class name 'matchTable'.";
-	    $this->setExpectedException('qtism\\data\\storage\\xml\\marshalling\\MarshallerNotFoundException', $expectedMsg);
-	    $marshaller = $this->getMarshallerFactory('2.0.0')->createMarshaller($component);
-	    $element = $marshaller->marshall($component);
-	}
-	
-	public function testUnmarshall21() {
-		$dom = new DOMDocument('1.0', 'UTF-8');
-		$dom->loadXML('<outcomeDeclaration xmlns="http://www.imsglobal.org/xsd/imsqti_v2p1" identifier="outcomeDeclaration1" cardinality="single" baseType="integer" longInterpretation="http://my.long.com/interpretation"/>');
-		$element = $dom->documentElement;
-		
-		$marshaller = $this->getMarshallerFactory('2.1.0')->createMarshaller($element);
-		$component = $marshaller->unmarshall($element);
-		
-		$this->assertInstanceOf('qtism\\data\\state\\OutcomeDeclaration', $component);
-		$this->assertEquals($component->getIdentifier(), 'outcomeDeclaration1');
-		$this->assertEquals($component->getCardinality(), Cardinality::SINGLE);
-		$this->assertEquals($component->getBaseType(), BaseType::INTEGER);
->>>>>>> 67a0db0f
+    /**
+     * @depends testMarshall21
+     */
+    public function testMarshallNoOutputViewsNormalMinimumMasteryValueView20()
+    {
+        $identifier = 'outcome1';
+        $cardinality = Cardinality::SINGLE;
+        $baseType = BaseType::INTEGER;
+
+        $component = new OutcomeDeclaration($identifier, $baseType, $cardinality);
+        $component->setViews(new ViewCollection([View::AUTHOR]));
+        $component->setNormalMinimum(10.4);
+        $component->setMasteryValue(10.3);
+
+        $marshaller = $this->getMarshallerFactory('2.0.0')->createMarshaller($component);
+        $element = $marshaller->marshall($component);
+
+        $this->assertEquals('', $element->getAttribute('view'));
+        $this->assertEquals('', $element->getAttribute('normalMinimum'));
+        $this->assertEquals('', $element->getAttribute('masteryValue'));
+
+        $lookupTableElts = $element->getElementsByTagName('matchTable');
+        $this->assertSame(0, $lookupTableElts->length);
+    }
+
+    public function testMarshallDefaultValue21()
+    {
+        $identifier = 'outcome2';
+        $cardinality = Cardinality::MULTIPLE;
+        $baseType = BaseType::DURATION;
+
+        $component = new OutcomeDeclaration($identifier, $baseType, $cardinality);
+        $marshaller = $this->getMarshallerFactory('2.1.0')->createMarshaller($component);
+
+        $values = new ValueCollection();
+        $values[] = new Value('P2D', $baseType); // 2 days
+        $values[] = new Value('P2MT3H', $baseType); // 2 days, 3 hours
+        $component->setDefaultValue(new DefaultValue($values));
+
+        $element = $marshaller->marshall($component);
+
+        $this->assertInstanceOf('\\DOMElement', $element);
+        $this->assertEquals('outcomeDeclaration', $element->nodeName);
+        $this->assertEquals('multiple', $element->getAttribute('cardinality'));
+        $this->assertEquals('duration', $element->getAttribute('baseType'));
+
+        $defaultValue = $element->getElementsByTagName('defaultValue');
+        $this->assertEquals(1, $defaultValue->length);
+        $defaultValue = $defaultValue->item(0);
+        $this->assertEquals('defaultValue', $defaultValue->nodeName);
+        $this->assertEquals('', $defaultValue->getAttribute('interpretation'));
+
+        $values = $defaultValue->getElementsByTagName('value');
+        $this->assertEquals(2, $values->length);
+
+        $value = $values->item(0);
+        $this->assertEquals('value', $value->nodeName);
+        $this->assertEquals('P2D', $value->nodeValue);
+        $this->assertEquals('', $value->getAttribute('baseType')); // No baseType because not in a record.
+
+        $value = $values->item(1);
+        $this->assertEquals('value', $value->nodeName);
+        $this->assertEquals('P2MT3H', $value->nodeValue); // No baseType because not in a record.
+        $this->assertEquals('', $value->getAttribute('baseType'));
+    }
+
+    public function testMarshallMatchTable21()
+    {
+        $identifier = 'outcome3';
+        $cardinality = Cardinality::SINGLE;
+        $baseType = BaseType::FLOAT;
+
+        $component = new OutcomeDeclaration($identifier, $baseType, $cardinality);
+        $entries = new MatchTableEntryCollection();
+        $entries[] = new MatchTableEntry(1, 1.5);
+        $entries[] = new MatchTableEntry(2, 2.5);
+
+        $matchTable = new MatchTable($entries);
+        $component->setLookupTable($matchTable);
+
+        $marshaller = $this->getMarshallerFactory('2.1.0')->createMarshaller($component);
+        $element = $marshaller->marshall($component);
+
+        $this->assertInstanceOf('\\DOMElement', $element);
+        $this->assertEquals('outcomeDeclaration', $element->nodeName);
+        $this->assertEquals($identifier, $element->getAttribute('identifier'));
+        $this->assertEquals('float', $element->getAttribute('baseType'));
+        $this->assertEquals('single', $element->getAttribute('cardinality'));
+
+        $defaultValues = $element->getElementsByTagName('defaultValue');
+        $this->assertEquals(0, $defaultValues->length);
+
+        $lookupTable = $element->getElementsByTagName('matchTable');
+        $this->assertEquals(1, $lookupTable->length);
+        $entries = $lookupTable->item(0)->getElementsByTagName('matchTableEntry');
+        $this->assertEquals(2, $entries->length);
+
+        $entry = $entries->item(0);
+        $this->assertEquals('matchTableEntry', $entry->nodeName);
+        $this->assertEquals('1', $entry->getAttribute('sourceValue'));
+        $this->assertEquals('1.5', $entry->getAttribute('targetValue'));
+
+        $entry = $entries->item(1);
+        $this->assertEquals('matchTableEntry', $entry->nodeName);
+        $this->assertEquals('2', $entry->getAttribute('sourceValue'));
+        $this->assertEquals('2.5', $entry->getAttribute('targetValue'));
+    }
+
+    /**
+     * @depends testMarshallMatchTable21
+     */
+    public function testMarshallMatchTable20()
+    {
+        // This should fail because no marshaller is known for lookupTable sub classes
+        // in a QTI 2.0 context.
+        $identifier = 'outcome3';
+        $cardinality = Cardinality::SINGLE;
+        $baseType = BaseType::FLOAT;
+
+        $component = new OutcomeDeclaration($identifier, $baseType, $cardinality);
+        $entries = new MatchTableEntryCollection();
+        $entries[] = new MatchTableEntry(1, 1.5);
+
+        $matchTable = new MatchTable($entries);
+        $component->setLookupTable($matchTable);
+
+        $expectedMsg = "No mapping entry found for QTI class name 'matchTable'.";
+        $this->setExpectedException('qtism\\data\\storage\\xml\\marshalling\\MarshallerNotFoundException', $expectedMsg);
+        $marshaller = $this->getMarshallerFactory('2.0.0')->createMarshaller($component);
+        $element = $marshaller->marshall($component);
+    }
+
+    public function testUnmarshall21()
+    {
+        $dom = new DOMDocument('1.0', 'UTF-8');
+        $dom->loadXML('<outcomeDeclaration xmlns="http://www.imsglobal.org/xsd/imsqti_v2p1" identifier="outcomeDeclaration1" cardinality="single" baseType="integer" longInterpretation="http://my.long.com/interpretation"/>');
+        $element = $dom->documentElement;
+
+        $marshaller = $this->getMarshallerFactory('2.1.0')->createMarshaller($element);
+        $component = $marshaller->unmarshall($element);
+
+        $this->assertInstanceOf('qtism\\data\\state\\OutcomeDeclaration', $component);
+        $this->assertEquals($component->getIdentifier(), 'outcomeDeclaration1');
+        $this->assertEquals($component->getCardinality(), Cardinality::SINGLE);
+        $this->assertEquals($component->getBaseType(), BaseType::INTEGER);
         $this->assertEquals('http://my.long.com/interpretation', $component->getLongInterpretation());
     }
 
