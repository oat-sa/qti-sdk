<?php

namespace qtismtest\data\storage\xml\marshalling;

use DOMElement;
use qtism\data\state\ExternalScored;
use qtism\data\storage\xml\marshalling\UnmarshallingException;
use qtism\data\View;
use qtism\data\ViewCollection;
use qtismtest\QtiSmTestCase;
use qtism\common\datatypes\QtiDuration;
use qtism\data\storage\xml\marshalling\Marshaller;
use qtism\data\state\OutcomeDeclaration;
use qtism\common\enums\Cardinality;
use qtism\common\enums\BaseType;
use qtism\data\state\DefaultValue;
use qtism\data\state\Value;
use qtism\data\state\ValueCollection;
use qtism\data\state\MatchTable;
use qtism\data\state\MatchTableEntry;
use qtism\data\state\MatchTableEntryCollection;
use DOMDocument;

class OutcomeDeclarationMarshallerTest extends QtiSmTestCase
{

    public function testMarshall21()
    {

        // Initialize a minimal outcomeDeclaration.
        $identifier = "outcome1";
        $cardinality = Cardinality::SINGLE;
        $baseType = BaseType::INTEGER;
        
        $component = new OutcomeDeclaration($identifier, $baseType, $cardinality);
        $component->setInterpretation('My interpretation');
        $component->setLongInterpretation('http://my.long.com/interpretation');
        $component->setMasteryValue(0.5);
        $marshaller = $this->getMarshallerFactory('2.1.0')->createMarshaller($component);
        $element = $marshaller->marshall($component);
        
        $this->assertInstanceOf('\\DOMElement', $element);
        $this->assertEquals('outcomeDeclaration', $element->nodeName);
        $this->assertEquals('single', $element->getAttribute('cardinality'));
        $this->assertEquals('integer', $element->getAttribute('baseType'));
        $this->assertEquals('outcome1', $element->getAttribute('identifier'));
        $this->assertEquals('My interpretation', $element->getAttribute('interpretation'));
        $this->assertEquals('http://my.long.com/interpretation', $element->getAttribute('longInterpretation'));
        $this->assertEquals('0.5', $element->getAttribute('masteryValue'));
<<<<<<< HEAD
    }
    
    /**
     * @depends testMarshall21
     */
    public function testMarshallNoOutputViewsNormalMinimumMasteryValueView20()
    {
        $identifier = "outcome1";
        $cardinality = Cardinality::SINGLE;
        $baseType = BaseType::INTEGER;
        
        $component = new OutcomeDeclaration($identifier, $baseType, $cardinality);
        $component->setViews(new ViewCollection(array(View::AUTHOR)));
        $component->setNormalMinimum(10.4);
        $component->setMasteryValue(10.3);
        
        $marshaller = $this->getMarshallerFactory('2.0.0')->createMarshaller($component);
        $element = $marshaller->marshall($component);
        
        $this->assertEquals('', $element->getAttribute('view'));
        $this->assertEquals('', $element->getAttribute('normalMinimum'));
        $this->assertEquals('', $element->getAttribute('masteryValue'));
        
        $lookupTableElts = $element->getElementsByTagName('matchTable');
        $this->assertSame(0, $lookupTableElts->length);
    }
    
    public function testMarshallDefaultValue21()
    {
        
        $identifier = "outcome2";
        $cardinality = Cardinality::MULTIPLE;
        $baseType = BaseType::DURATION;
        
        $component = new OutcomeDeclaration($identifier, $baseType, $cardinality);
        $marshaller = $this->getMarshallerFactory('2.1.0')->createMarshaller($component);
        
        $values = new ValueCollection();
        $values[] = new Value('P2D', $baseType); // 2 days
        $values[] = new Value('P2MT3H', $baseType); // 2 days, 3 hours
        $component->setDefaultValue(new DefaultValue($values));
        
        $element = $marshaller->marshall($component);
        
        $this->assertInstanceOf('\\DOMElement', $element);
        $this->assertEquals('outcomeDeclaration', $element->nodeName);
        $this->assertEquals('multiple', $element->getAttribute('cardinality'));
        $this->assertEquals('duration', $element->getAttribute('baseType'));
        
        $defaultValue = $element->getElementsByTagName('defaultValue');
        $this->assertEquals(1, $defaultValue->length);
        $defaultValue = $defaultValue->item(0);
        $this->assertEquals('defaultValue', $defaultValue->nodeName);
        $this->assertEquals('', $defaultValue->getAttribute('interpretation'));
        
        $values = $defaultValue->getElementsByTagName('value');
        $this->assertEquals(2, $values->length);
        
        $value = $values->item(0);
        $this->assertEquals('value', $value->nodeName);
        $this->assertEquals('P2D', $value->nodeValue);
        $this->assertEquals('', $value->getAttribute('baseType')); // No baseType because not in a record.
        
        $value = $values->item(1);
        $this->assertEquals('value', $value->nodeName);
        $this->assertEquals('P2MT3H', $value->nodeValue); // No baseType because not in a record.
        $this->assertEquals('', $value->getAttribute('baseType'));
    }
    
    public function testMarshallMatchTable21()
    {
=======
	}

    public function testUnmarshallExternalScoredWithIllegalValue()
    {
        $this->expectException(UnmarshallingException::class);
        $dom = new DOMDocument('1.0', 'UTF-8');
        $dom->loadXML(
            '<outcomeDeclaration xmlns="http://www.imsglobal.org/xsd/imsqti_v2p2" identifier="outcomeDeclarationRec" cardinality="record" externalScored="duck"/>'
        );
        $element = $dom->documentElement;
        $marshaller = $this->getMarshallerFactory()->createMarshaller($element);
        $marshaller->unmarshall($element);
    }

    public function testMarshallExternalScored()
    {
        // Initialize a minimal outcomeDeclaration.
        $identifier = 'outcome1';
        $cardinality = Cardinality::SINGLE;
        $baseType = BaseType::INTEGER;
        $externalScored = ExternalScored::HUMAN;

        $component = new OutcomeDeclaration($identifier, $baseType, $cardinality, null, $externalScored);
        $marshaller = $this->getMarshallerFactory()->createMarshaller($component);
        /** @var DOMElement $element */
        $element = $marshaller->marshall($component);

        $this->assertInstanceOf('\\DOMElement', $element);
        $this->assertEquals('human', $element->getAttribute('externalScored'));
        $this->assertEquals('integer', $element->getAttribute('baseType'));
        $this->assertEquals('outcome1', $element->getAttribute('identifier'));
        $this->assertEquals('single', $element->getAttribute('cardinality'));
    }
	
	/**
	 * @depends testMarshall21
	 */
	public function testMarshallNoOutputViewsNormalMinimumMasteryValueView20() {
	    $identifier = 'outcome1';
	    $cardinality = Cardinality::SINGLE;
	    $baseType = BaseType::INTEGER;
	    
	    $component = new OutcomeDeclaration($identifier, $baseType, $cardinality);
	    $component->setViews(new ViewCollection(array(View::AUTHOR)));
	    $component->setNormalMinimum(10.4);
	    $component->setMasteryValue(10.3);
	    
	    $marshaller = $this->getMarshallerFactory('2.0.0')->createMarshaller($component);
	    $element = $marshaller->marshall($component);
	    
		$this->assertEquals('', $element->getAttribute('view'));
		$this->assertEquals('', $element->getAttribute('normalMinimum'));
		$this->assertEquals('', $element->getAttribute('masteryValue'));
		
		$lookupTableElts = $element->getElementsByTagName('matchTable');
		$this->assertSame(0, $lookupTableElts->length);
	}
	
	public function testMarshallDefaultValue21() {
		
		$identifier = 'outcome2';
		$cardinality = Cardinality::MULTIPLE;
		$baseType = BaseType::DURATION;
		
		$component = new OutcomeDeclaration($identifier, $baseType, $cardinality);
		$marshaller = $this->getMarshallerFactory('2.1.0')->createMarshaller($component);
		
		$values = new ValueCollection();
		$values[] = new Value('P2D', $baseType); // 2 days
		$values[] = new Value('P2MT3H', $baseType); // 2 days, 3 hours
		$component->setDefaultValue(new DefaultValue($values));
		
		$element = $marshaller->marshall($component);
		
		$this->assertInstanceOf('\\DOMElement', $element);
		$this->assertEquals('outcomeDeclaration', $element->nodeName);
		$this->assertEquals('multiple', $element->getAttribute('cardinality'));
		$this->assertEquals('duration', $element->getAttribute('baseType'));
		
		$defaultValue = $element->getElementsByTagName('defaultValue');
		$this->assertEquals(1, $defaultValue->length);
		$defaultValue = $defaultValue->item(0);
		$this->assertEquals('defaultValue', $defaultValue->nodeName);
		$this->assertEquals('', $defaultValue->getAttribute('interpretation'));
		
		$values = $defaultValue->getElementsByTagName('value');
		$this->assertEquals(2, $values->length);
		
		$value = $values->item(0);
		$this->assertEquals('value', $value->nodeName);
		$this->assertEquals('P2D', $value->nodeValue);
		$this->assertEquals('', $value->getAttribute('baseType')); // No baseType because not in a record.
		
		$value = $values->item(1);
		$this->assertEquals('value', $value->nodeName);
		$this->assertEquals('P2MT3H', $value->nodeValue); // No baseType because not in a record.
		$this->assertEquals('', $value->getAttribute('baseType'));
	}
	
	public function testMarshallMatchTable21() {
>>>>>>> edeee80a

        $identifier = 'outcome3';
        $cardinality = Cardinality::SINGLE;
        $baseType = BaseType::FLOAT;
        
        $component = new OutcomeDeclaration($identifier, $baseType, $cardinality);
        $entries = new MatchTableEntryCollection();
        $entries[] = new MatchTableEntry(1, 1.5);
        $entries[] = new MatchTableEntry(2, 2.5);
        
        $matchTable = new MatchTable($entries);
        $component->setLookupTable($matchTable);
        
        $marshaller = $this->getMarshallerFactory('2.1.0')->createMarshaller($component);
        $element = $marshaller->marshall($component);
        
        $this->assertInstanceOf('\\DOMElement', $element);
        $this->assertEquals('outcomeDeclaration', $element->nodeName);
        $this->assertEquals($identifier, $element->getAttribute('identifier'));
        $this->assertEquals('float', $element->getAttribute('baseType'));
        $this->assertEquals('single', $element->getAttribute('cardinality'));
        
        $defaultValues = $element->getElementsByTagName('defaultValue');
        $this->assertEquals(0, $defaultValues->length);
        
        $lookupTable = $element->getElementsByTagName('matchTable');
        $this->assertEquals(1, $lookupTable->length);
        $entries = $lookupTable->item(0)->getElementsByTagName('matchTableEntry');
        $this->assertEquals(2, $entries->length);
        
        $entry = $entries->item(0);
        $this->assertEquals('matchTableEntry', $entry->nodeName);
        $this->assertEquals('1', $entry->getAttribute('sourceValue'));
        $this->assertEquals('1.5', $entry->getAttribute('targetValue'));
        
        $entry = $entries->item(1);
        $this->assertEquals('matchTableEntry', $entry->nodeName);
        $this->assertEquals('2', $entry->getAttribute('sourceValue'));
        $this->assertEquals('2.5', $entry->getAttribute('targetValue'));
    }
    
    /**
     * @depends testMarshallMatchTable21
     */
    public function testMarshallMatchTable20()
    {
        // This should fail because no marshaller is known for lookupTable sub classes
        // in a QTI 2.0 context.
        $identifier = 'outcome3';
        $cardinality = Cardinality::SINGLE;
        $baseType = BaseType::FLOAT;
        
        $component = new OutcomeDeclaration($identifier, $baseType, $cardinality);
        $entries = new MatchTableEntryCollection();
        $entries[] = new MatchTableEntry(1, 1.5);
        
        $matchTable = new MatchTable($entries);
        $component->setLookupTable($matchTable);
        
        $expectedMsg = "No mapping entry found for QTI class name 'matchTable'.";
        $this->setExpectedException('qtism\\data\\storage\\xml\\marshalling\\MarshallerNotFoundException', $expectedMsg);
        $marshaller = $this->getMarshallerFactory('2.0.0')->createMarshaller($component);
        $element = $marshaller->marshall($component);
    }
    
    public function testUnmarshall21()
    {
        $dom = new DOMDocument('1.0', 'UTF-8');
        $dom->loadXML('<outcomeDeclaration xmlns="http://www.imsglobal.org/xsd/imsqti_v2p1" identifier="outcomeDeclaration1" cardinality="single" baseType="integer" longInterpretation="http://my.long.com/interpretation"/>');
        $element = $dom->documentElement;
        
        $marshaller = $this->getMarshallerFactory('2.1.0')->createMarshaller($element);
        $component = $marshaller->unmarshall($element);
        
        $this->assertInstanceOf('qtism\\data\\state\\OutcomeDeclaration', $component);
        $this->assertEquals($component->getIdentifier(), 'outcomeDeclaration1');
        $this->assertEquals($component->getCardinality(), Cardinality::SINGLE);
        $this->assertEquals($component->getBaseType(), BaseType::INTEGER);
        $this->assertEquals('http://my.long.com/interpretation', $component->getLongInterpretation());
    }
    
    public function testUnmarshallDefaultValue21()
    {
        $dom = new DOMDocument('1.0', 'UTF-8');
        $dom->loadXML(
            '
			<outcomeDeclaration xmlns="http://www.imsglobal.org/xsd/imsqti_v2p1" identifier="outcomeDeclaration2" cardinality="multiple" baseType="duration">
				<defaultValue interpretation="Up to you!">
					<value>P2D</value>
					<value>P2MT3H</value>
				</defaultValue>
			</outcomeDeclaration>
			'
        );
        $element = $dom->documentElement;
        
        $marshaller = $this->getMarshallerFactory('2.1.0')->createMarshaller($element);
        $component = $marshaller->unmarshall($element);
        
        $this->assertInstanceOf('qtism\\data\\state\\OutcomeDeclaration', $component);
        $this->assertEquals($component->getIdentifier(), 'outcomeDeclaration2');
        $this->assertEquals($component->getCardinality(), Cardinality::MULTIPLE);
        $this->assertEquals($component->getBaseType(), BaseType::DURATION);
        
        $defaultValue = $component->getDefaultValue();
        $this->assertInstanceOf('qtism\\data\\state\\DefaultValue', $defaultValue);
        $this->assertEquals('Up to you!', $defaultValue->getInterpretation());
        
        $values = $defaultValue->getValues();
        $this->assertEquals(2, count($values));
        
        $this->assertInstanceOf('qtism\\data\\state\\Value', $values[0]);
        $this->assertInstanceOf('qtism\\common\\datatypes\\QtiDuration', $values[0]->getValue());
        
        $this->assertInstanceOf('qtism\\data\\state\\Value', $values[1]);
        $this->assertInstanceOf('qtism\\common\\datatypes\\QtiDuration', $values[1]->getValue());
    }
    
    public function testUnmarshallRecord21()
    {
        $dom = new DOMDocument('1.0', 'UTF-8');
        $dom->loadXML(
            '
			<outcomeDeclaration xmlns="http://www.imsglobal.org/xsd/imsqti_v2p1" identifier="outcomeDeclarationRec" cardinality="record">
				<defaultValue interpretation="Just to test records...">
					<value fieldIdentifier="A" baseType="duration">P2D</value>
					<value fieldIdentifier="B" baseType="identifier">identifier1</value>
		            <value fieldIdentifier="C" baseType="float">1.11</value>
				</defaultValue>
			</outcomeDeclaration>
			'
        );
        $element = $dom->documentElement;
        
        $marshaller = $this->getMarshallerFactory('2.1.0')->createMarshaller($element);
        $component = $marshaller->unmarshall($element);
        
        $this->assertInstanceOf('qtism\\data\\state\\OutcomeDeclaration', $component);
        $this->assertEquals($component->getIdentifier(), 'outcomeDeclarationRec');
        $this->assertEquals($component->getCardinality(), Cardinality::RECORD);
        $this->assertEquals($component->getBaseType(), -1);
        $this->assertFalse($component->hasBaseType());
        
        $this->assertTrue($component->hasDefaultValue());
        $defaultValue = $component->getDefaultValue();
        $this->assertEquals('Just to test records...', $defaultValue->getInterpretation());
        
        $values = $defaultValue->getValues();
        $this->assertEquals(3, count($values));
        
        $this->assertInstanceOf('qtism\\data\\state\\Value', $values[0]);
        $this->assertTrue($values[0]->hasFieldIdentifier());
        $this->assertTrue($values[0]->hasBaseType());
        $this->assertEquals('A', $values[0]->getFieldIdentifier());
        $this->assertEquals(BaseType::DURATION, $values[0]->getBaseType());
        $this->assertTrue($values[0]->getValue()->equals(new QtiDuration('P2D')));
        
        $this->assertInstanceOf('qtism\\data\\state\\Value', $values[1]);
        $this->assertTrue($values[1]->hasFieldIdentifier());
        $this->assertTrue($values[1]->hasBaseType());
        $this->assertEquals('B', $values[1]->getFieldIdentifier());
        $this->assertEquals(BaseType::IDENTIFIER, $values[1]->getBaseType());
        $this->assertEquals('identifier1', $values[1]->getValue());
        
        $this->assertInstanceOf('qtism\\data\\state\\Value', $values[2]);
        $this->assertTrue($values[2]->hasFieldIdentifier());
        $this->assertTrue($values[2]->hasBaseType());
        $this->assertEquals('C', $values[2]->getFieldIdentifier());
        $this->assertEquals(BaseType::FLOAT, $values[2]->getBaseType());
        $this->assertEquals(1.11, $values[2]->getValue());
    }
    
    public function testUnmarshallMatchTable21()
    {
        $dom = new DOMDocument('1.0', 'UTF-8');
        $dom->loadXML(
            '
			<outcomeDeclaration xmlns="http://www.imsglobal.org/xsd/imsqti_v2p1" identifier="outcomeDeclaration3" cardinality="single" baseType="float">
				<matchTable>
					<matchTableEntry sourceValue="1" targetValue="1.5"/>
					<matchTableEntry sourceValue="2" targetValue="2.5"/>
				</matchTable>
			</outcomeDeclaration>
			'
        );
        $element = $dom->documentElement;
        
        $marshaller = $this->getMarshallerFactory('2.1.0')->createMarshaller($element);
        $component = $marshaller->unmarshall($element);
        
        $this->assertInstanceOf('qtism\\data\\state\\OutcomeDeclaration', $component);
        $matchTable = $component->getLookupTable();
        $this->assertInstanceOf('qtism\\data\\state\\MatchTable', $matchTable);
        $entries = $matchTable->getMatchTableEntries();
        $this->assertEquals(2, count($entries));
        
        $this->assertInternalType('integer', $entries[0]->getSourceValue());
        $this->assertEquals(1, $entries[0]->getSourceValue());
        $this->assertInternalType('float', $entries[0]->getTargetValue());
        $this->assertEquals(1.5, $entries[0]->getTargetValue());
        
        $this->assertInternalType('integer', $entries[0]->getSourceValue());
        $this->assertEquals(2, $entries[1]->getSourceValue());
        $this->assertInternalType('float', $entries[0]->getTargetValue());
        $this->assertEquals(2.5, $entries[1]->getTargetValue());
    }
    
    /**
     * @depends testUnmarshallMatchTable21
     */
    public function testUnmarshallMatchTable20()
    {
        // Make sure match table is not take into account
        // in a QTI 2.0 context.
        $dom = new DOMDocument('1.0', 'UTF-8');
        $dom->loadXML(
            '
			<outcomeDeclaration xmlns="http://www.imsglobal.org/xsd/imsqti_v2p1" identifier="outcomeDeclaration3" cardinality="single" baseType="float">
				<matchTable>
					<matchTableEntry sourceValue="1" targetValue="1.5"/>
					<matchTableEntry sourceValue="2" targetValue="2.5"/>
				</matchTable>
			</outcomeDeclaration>
			'
        );
        $element = $dom->documentElement;
    
        $expectedMsg = "No mapping entry found for QTI class name 'matchTable'.";
        $this->setExpectedException('qtism\\data\\storage\\xml\\marshalling\\MarshallerNotFoundException', $expectedMsg);
        $marshaller = $this->getMarshallerFactory('2.0.0')->createMarshaller($element);
        $component = $marshaller->unmarshall($element);
    }
}<|MERGE_RESOLUTION|>--- conflicted
+++ resolved
@@ -47,15 +47,46 @@
         $this->assertEquals('My interpretation', $element->getAttribute('interpretation'));
         $this->assertEquals('http://my.long.com/interpretation', $element->getAttribute('longInterpretation'));
         $this->assertEquals('0.5', $element->getAttribute('masteryValue'));
-<<<<<<< HEAD
-    }
-    
+    }
+    
+    public function testUnmarshallExternalScoredWithIllegalValue()
+    {
+        $this->expectException(UnmarshallingException::class);
+        $dom = new DOMDocument('1.0', 'UTF-8');
+        $dom->loadXML(
+            '<outcomeDeclaration xmlns="http://www.imsglobal.org/xsd/imsqti_v2p2" identifier="outcomeDeclarationRec" cardinality="record" externalScored="duck"/>'
+        );
+        $element = $dom->documentElement;
+        $marshaller = $this->getMarshallerFactory()->createMarshaller($element);
+        $marshaller->unmarshall($element);
+    }
+
+    public function testMarshallExternalScored()
+    {
+        // Initialize a minimal outcomeDeclaration.
+        $identifier = 'outcome1';
+        $cardinality = Cardinality::SINGLE;
+        $baseType = BaseType::INTEGER;
+        $externalScored = ExternalScored::HUMAN;
+
+        $component = new OutcomeDeclaration($identifier, $baseType, $cardinality, null, $externalScored);
+        $marshaller = $this->getMarshallerFactory()->createMarshaller($component);
+        /** @var DOMElement $element */
+        $element = $marshaller->marshall($component);
+
+        $this->assertInstanceOf('\\DOMElement', $element);
+        $this->assertEquals('human', $element->getAttribute('externalScored'));
+        $this->assertEquals('integer', $element->getAttribute('baseType'));
+        $this->assertEquals('outcome1', $element->getAttribute('identifier'));
+        $this->assertEquals('single', $element->getAttribute('cardinality'));
+    }
+	
     /**
      * @depends testMarshall21
      */
     public function testMarshallNoOutputViewsNormalMinimumMasteryValueView20()
     {
-        $identifier = "outcome1";
+        $identifier = 'outcome1';
         $cardinality = Cardinality::SINGLE;
         $baseType = BaseType::INTEGER;
         
@@ -78,7 +109,7 @@
     public function testMarshallDefaultValue21()
     {
         
-        $identifier = "outcome2";
+		$identifier = 'outcome2';
         $cardinality = Cardinality::MULTIPLE;
         $baseType = BaseType::DURATION;
         
@@ -119,108 +150,6 @@
     
     public function testMarshallMatchTable21()
     {
-=======
-	}
-
-    public function testUnmarshallExternalScoredWithIllegalValue()
-    {
-        $this->expectException(UnmarshallingException::class);
-        $dom = new DOMDocument('1.0', 'UTF-8');
-        $dom->loadXML(
-            '<outcomeDeclaration xmlns="http://www.imsglobal.org/xsd/imsqti_v2p2" identifier="outcomeDeclarationRec" cardinality="record" externalScored="duck"/>'
-        );
-        $element = $dom->documentElement;
-        $marshaller = $this->getMarshallerFactory()->createMarshaller($element);
-        $marshaller->unmarshall($element);
-    }
-
-    public function testMarshallExternalScored()
-    {
-        // Initialize a minimal outcomeDeclaration.
-        $identifier = 'outcome1';
-        $cardinality = Cardinality::SINGLE;
-        $baseType = BaseType::INTEGER;
-        $externalScored = ExternalScored::HUMAN;
-
-        $component = new OutcomeDeclaration($identifier, $baseType, $cardinality, null, $externalScored);
-        $marshaller = $this->getMarshallerFactory()->createMarshaller($component);
-        /** @var DOMElement $element */
-        $element = $marshaller->marshall($component);
-
-        $this->assertInstanceOf('\\DOMElement', $element);
-        $this->assertEquals('human', $element->getAttribute('externalScored'));
-        $this->assertEquals('integer', $element->getAttribute('baseType'));
-        $this->assertEquals('outcome1', $element->getAttribute('identifier'));
-        $this->assertEquals('single', $element->getAttribute('cardinality'));
-    }
-	
-	/**
-	 * @depends testMarshall21
-	 */
-	public function testMarshallNoOutputViewsNormalMinimumMasteryValueView20() {
-	    $identifier = 'outcome1';
-	    $cardinality = Cardinality::SINGLE;
-	    $baseType = BaseType::INTEGER;
-	    
-	    $component = new OutcomeDeclaration($identifier, $baseType, $cardinality);
-	    $component->setViews(new ViewCollection(array(View::AUTHOR)));
-	    $component->setNormalMinimum(10.4);
-	    $component->setMasteryValue(10.3);
-	    
-	    $marshaller = $this->getMarshallerFactory('2.0.0')->createMarshaller($component);
-	    $element = $marshaller->marshall($component);
-	    
-		$this->assertEquals('', $element->getAttribute('view'));
-		$this->assertEquals('', $element->getAttribute('normalMinimum'));
-		$this->assertEquals('', $element->getAttribute('masteryValue'));
-		
-		$lookupTableElts = $element->getElementsByTagName('matchTable');
-		$this->assertSame(0, $lookupTableElts->length);
-	}
-	
-	public function testMarshallDefaultValue21() {
-		
-		$identifier = 'outcome2';
-		$cardinality = Cardinality::MULTIPLE;
-		$baseType = BaseType::DURATION;
-		
-		$component = new OutcomeDeclaration($identifier, $baseType, $cardinality);
-		$marshaller = $this->getMarshallerFactory('2.1.0')->createMarshaller($component);
-		
-		$values = new ValueCollection();
-		$values[] = new Value('P2D', $baseType); // 2 days
-		$values[] = new Value('P2MT3H', $baseType); // 2 days, 3 hours
-		$component->setDefaultValue(new DefaultValue($values));
-		
-		$element = $marshaller->marshall($component);
-		
-		$this->assertInstanceOf('\\DOMElement', $element);
-		$this->assertEquals('outcomeDeclaration', $element->nodeName);
-		$this->assertEquals('multiple', $element->getAttribute('cardinality'));
-		$this->assertEquals('duration', $element->getAttribute('baseType'));
-		
-		$defaultValue = $element->getElementsByTagName('defaultValue');
-		$this->assertEquals(1, $defaultValue->length);
-		$defaultValue = $defaultValue->item(0);
-		$this->assertEquals('defaultValue', $defaultValue->nodeName);
-		$this->assertEquals('', $defaultValue->getAttribute('interpretation'));
-		
-		$values = $defaultValue->getElementsByTagName('value');
-		$this->assertEquals(2, $values->length);
-		
-		$value = $values->item(0);
-		$this->assertEquals('value', $value->nodeName);
-		$this->assertEquals('P2D', $value->nodeValue);
-		$this->assertEquals('', $value->getAttribute('baseType')); // No baseType because not in a record.
-		
-		$value = $values->item(1);
-		$this->assertEquals('value', $value->nodeName);
-		$this->assertEquals('P2MT3H', $value->nodeValue); // No baseType because not in a record.
-		$this->assertEquals('', $value->getAttribute('baseType'));
-	}
-	
-	public function testMarshallMatchTable21() {
->>>>>>> edeee80a
 
         $identifier = 'outcome3';
         $cardinality = Cardinality::SINGLE;
