--- conflicted
+++ resolved
@@ -28,11 +28,7 @@
 
 class Html5RpMarshallerTest extends Html5ElementMarshallerTest
 {
-<<<<<<< HEAD
     private const SUBJECT_QTI_CLASS_NAME = 'rp';
-=======
-    public const SUBJECT_QTI_CLASS_NAME = 'rp';
->>>>>>> b693e6e3
 
     /**
      * @throws MarshallerNotFoundException
