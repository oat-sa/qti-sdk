--- conflicted
+++ resolved
@@ -32,11 +32,7 @@
 
 class Html5RubyMarshallerTest extends Html5ElementMarshallerTest
 {
-<<<<<<< HEAD
     private const SUBJECT_QTI_CLASS_NAME = 'ruby';
-=======
-    public const SUBJECT_QTI_CLASS_NAME = 'ruby';
->>>>>>> b693e6e3
 
     /**
      * @throws MarshallerNotFoundException
