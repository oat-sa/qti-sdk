<?php

namespace qtismtest\data\storage\xml;

use DOMDocument;
use InvalidArgumentException;
use qtism\data\AssessmentItem;
use qtism\data\storage\xml\XmlDocument;
use qtism\data\storage\xml\XmlStorageException;
use qtismtest\QtiSmTestCase;

class XmlDocumentTest extends QtiSmTestCase
{
    public function testRubricBlockRuptureNoValidation()
    {
        $doc = new XmlDocument();
        $doc->load(self::samplesDir() . 'custom/paper_vs_xsd/rubricblock_other_content_than_block.xml');

        $search = $doc->getDocumentComponent()->getComponentsByClassName('rubricBlock');
        $rubricBlock = $search[0];
        $this->assertInstanceOf('qtism\\data\\content\\RubricBlock', $rubricBlock);

        $content = $rubricBlock->getContent();
        $text = $content[0];
        $this->assertEquals('Hello there', substr(trim($text->getContent()), 0, 11));

        $hr = $content[2];
        $this->assertInstanceOf('qtism\\data\\content\\xhtml\\presentation\\Hr', $hr);

        $div = $content[4];
        $this->assertInstanceOf('qtism\\data\\content\\xhtml\\text\\Div', $div);
        $divContent = $div->getContent();
        $this->assertEquals('This div and its inner text are perfectly valid from both XSD and paper spec point of views.', trim($divContent[0]->getContent()));

        $a = $content[7];
        $this->assertInstanceOf('qtism\\data\\content\\xhtml\\A', $a);
        $aContent = $a->getContent();
        $this->assertEquals('Go to somewhere...', $aContent[0]->getContent());
    }

    public function testRubricBlockRuptureValidation()
    {
        $doc = new XmlDocument();
        $file = self::samplesDir() . 'custom/paper_vs_xsd/rubricblock_other_content_than_block.xml';

        // We use here XSD validation.
        $valid = false;
        $dom = new DOMDocument('1.0', 'UTF-8');
        $dom->load($file);
        $valid = $dom->schemaValidate(dirname(__FILE__) . '/../../../../../src/qtism/data/storage/xml/schemes/qtiv2p1/imsqti_v2p1.xsd');
        $this->assertTrue($valid, 'Even if the content of the rubricBlock is invalid from the paper spec point of view, it is XSD valid. See rupture points.');

        $doc->load($file);
        $this->assertTrue(true);
    }

    public function testTemplateBlockRuptureNoValidation()
    {
        $doc = new XmlDocument();
        $doc->load(self::samplesDir() . 'custom/paper_vs_xsd/templateblock_other_content_than_block.xml');

        // Check the content...
        $search = $doc->getDocumentComponent()->getComponentsByClassName('templateBlock');
        $templateBlock = $search[0];
        $this->assertInstanceOf('qtism\\data\\content\\TemplateBlock', $templateBlock);

        $content = $templateBlock->getContent();
        $this->assertEquals('Hello there', substr(trim($content[0]->getContent()), 0, 11));

        $hr = $content[2];
        $this->assertInstanceOf('qtism\\data\\content\\xhtml\\presentation\\Hr', $hr);

        $div = $content[4];
        $this->assertInstanceOf('qtism\\data\\content\\xhtml\\text\\Div', $div);
        $divContent = $div->getContent();
        $this->assertEquals('This div and its inner text are perfectly valid from both XSD and paper spec point of views.', trim($divContent[0]->getContent()));

        $a = $content[7];
        $this->assertInstanceOf('qtism\\data\\content\\xhtml\\A', $a);
        $aContent = $a->getContent();
        $this->assertEquals('Go to somewhere...', $aContent[0]->getContent());
    }

    public function testTemplateBlockRuptureValidation()
    {
        $doc = new XmlDocument();
        $file = self::samplesDir() . 'custom/paper_vs_xsd/templateblock_other_content_than_block.xml';
        $dom = new DOMDocument('1.0', 'UTF-8');
        $dom->load($file);
        $valid = $dom->schemaValidate(dirname(__FILE__) . '/../../../../../src/qtism/data/storage/xml/schemes/qtiv2p1/imsqti_v2p1.xsd');
        $this->assertTrue($valid, 'Even if the content of the templateBlock is invalid from the paper spec point of view, it is XSD valid. See rupture points.');

        $doc->load($file);
        $this->assertTrue(true);
    }

    public function testFeedbackBlockRuptureNoValidation()
    {
        $doc = new XmlDocument();
        $file = self::samplesDir() . 'custom/paper_vs_xsd/feedbackblock_other_content_than_block.xml';
        $doc->load($file);

        // Let's check the content of this...
        $test = $doc->getDocumentComponent();
        $feedbacks = $test->getComponentsByClassName('feedbackBlock');
        $this->assertEquals(1, count($feedbacks));

        $feedback = $feedbacks[0];
        $content = $feedback->getContent();
        $text = $content[0];
        $this->assertInstanceOf('qtism\\data\\content\\TextRun', $text);
        $this->assertEquals('Hello there', substr(trim($text->getContent()), 0, 11));

        $hr = $content[2];
        $this->assertInstanceOf('qtism\\data\\content\\xhtml\\presentation\\Hr', $hr);

        $div = $content[4];
        $this->assertInstanceOf('qtism\\data\\content\\xhtml\\text\\Div', $div);
        $divContent = $div->getContent();
        $this->assertEquals('This div and its inner text are perfectly valid from both XSD and paper spec point of views.', trim($divContent[0]->getContent()));

        $a = $content[7];
        $this->assertInstanceOf('qtism\\data\\content\\xhtml\\A', $a);
        $aContent = $a->getContent();
        $this->assertEquals('Go to somewhere...', $aContent[0]->getContent());
    }

    public function testFeedbackBlockRuptureValidation()
    {
        $doc = new XmlDocument();
        $file = self::samplesDir() . 'custom/paper_vs_xsd/feedbackblock_other_content_than_block.xml';
        $dom = new DOMDocument('1.0', 'UTF-8');
        $dom->load($file);
        $valid = $dom->schemaValidate(dirname(__FILE__) . '/../../../../../src/qtism/data/storage/xml/schemes/qtiv2p1/imsqti_v2p1.xsd');
        $this->assertTrue($valid, 'Even if the content of the feedbackBlock is invalid from the paper spec point of view, it is XSD valid. See rupture points.');

        $doc->load($file);
        $this->assertTrue(true);
    }

    public function testPromptRuptureNoValidation()
    {
        $doc = new XmlDocument();
        $file = self::samplesDir() . 'custom/paper_vs_xsd/prompt_other_content_than_inlinestatic.xml';
        $doc->load($file);

        $search = $doc->getDocumentComponent()->getComponentsByClassName('prompt');
        $prompt = $search[0];
        $this->assertInstanceOf('qtism\\data\\content\\interactions\\prompt', $prompt);

        $promptContent = $prompt->getContent();
        $this->assertEquals('Hell ', $promptContent[0]->getContent());
        $div = $promptContent[1];
        $divContent = $div->getContent();
        $this->assertEquals('YEAH!', $divContent[0]->getContent());

        $search = $doc->getDocumentComponent()->getComponentsByClassName('choiceInteraction');
        $choiceInteraction = $search[0];
        $this->assertInstanceOf('qtism\\data\\content\\interactions\\ChoiceInteraction', $choiceInteraction);

        $simpleChoices = $choiceInteraction->getSimpleChoices();
        $this->assertEquals(1, count($simpleChoices));

        $simpleChoiceContent = $simpleChoices[0]->getContent();
        $this->assertEquals('Resistance is futile!', $simpleChoiceContent[0]->getContent());
    }

    public function testPromptRuptureValidation()
    {
        $doc = new XmlDocument();
        $file = self::samplesDir() . 'custom/paper_vs_xsd/prompt_other_content_than_inlinestatic.xml';
        $dom = new DOMDocument('1.0', 'UTF-8');
        $dom->load($file);
        $valid = $dom->schemaValidate(dirname(__FILE__) . '/../../../../../src/qtism/data/storage/xml/schemes/qtiv2p1/imsqti_v2p1.xsd');
        $this->assertTrue($valid, 'Even if the content of the prompt is invalid from the paper spec point of view, it is XSD valid. See rupture points.');

        $doc->load($file);
        $this->assertTrue(true);
    }

    public function testAmps()
    {
        $file = self::samplesDir() . 'custom/amps.xml';
        $doc = new XmlDocument();
        $doc->load($file);

        $root = $doc->getDocumentComponent();
        $divs = $root->getComponentsByClassName('div');
        $this->assertEquals(1, count($divs));

        $divContent = $divs[0]->getContent();
        $divText = $divContent[0];
        $this->assertEquals('Hello there & there! I am trying to make <you> "crazy"', $divText->getcontent());
    }

    public function testWrongVersion()
    {
        $this->setExpectedException('\\InvalidArgumentException');
        $doc = new XMLDocument('2.2.3');
    }

    public function testLoadFromString()
    {
        $doc = new XmlDocument('2.1');
        $doc->loadFromString('<assessmentItemRef identifier="Q01" href="./Q01.xml"/>');

        $component = $doc->getDocumentComponent();
        $this->assertInstanceOf('\\qtism\\data\\AssessmentItemRef', $component);
        $this->assertEquals('Q01', $component->getIdentifier());
        $this->assertEquals('./Q01.xml', $component->getHref());
    }

    public function testLoadFromEmptyString()
    {
        $doc = new XmlDocument('2.1');

        $expectedMsg = "Cannot load QTI from an empty string.";
        $this->setExpectedException('\\qtism\\data\\storage\\xml\\XmlStorageException', $expectedMsg, XmlStorageException::READ);

        $doc->loadFromString('');
    }

    public function testLoadFromMalformedString()
    {
        $doc = new XmlDocument('2.1');

        $this->expectException(XmlStorageException::class);
        $this->expectExceptionCode(XmlStorageException::READ);

<<<<<<< HEAD
        // libxml library on jenkins produces another error message.
        // Don't know how to find the version though.
        $libMxl2_9_10_Message = 'Premature end of data in tag assessmentItem line 1';
        $libMxl2_9_otherMessage = 'EndTag\: \\\'<\\/\\\' not found';

        $expectedMsg = '/^An internal error occurred while parsing QTI-XML:' . "\n"
            . 'Fatal Error: (' . $libMxl2_9_10_Message . '|' . $libMxl2_9_otherMessage . ') at 1\\:17\\.$/';
=======
        // libxml library on Travis produces another error message.
        // Don't know how to find the version though.
        $libMxl2_9_10_Message = 'Premature end of data in tag assessmentItem line 1';
        $libMxl2_9_other_Message = 'EndTag\: \\\'<\\/\\\' not found';

        $expectedMsg = '/^An internal error occured while parsing QTI-XML:' . "\n"
            . 'Fatal Error: (' . $libMxl2_9_10_Message . '|' . $libMxl2_9_other_Message . ') at 1\\:17\\.$/';
>>>>>>> 5ced757d
        $this->expectExceptionMessageRegExp($expectedMsg);

        $doc->loadFromString('<assessmentItem>');
    }

    public function testLoadNoVersion()
    {
        $doc = new XmlDocument('2.1');

        $doc->load(self::samplesDir() . 'invalid/noversion.xml');
        $this->assertEquals('2.1.0', $doc->getVersion());
    }

    public function testLoadFromNonExistingFile()
    {
        $doc = new XmlDocument('2.1');
        // This path does not resolve anything.
        $path = self::samplesDir() . 'invalid/unknown.xml';

        $expectedMsg = "Cannot load QTI file '${path}'. It does not exist or is not readable.";
        $this->setExpectedException('\\qtism\\data\\storage\\xml\\XmlStorageException', $expectedMsg, XmlStorageException::RESOLUTION);

        $doc->load($path);
    }

    public function testLoadFromStringNotSupportedElement20()
    {
        // Will throw an error because assessmentItemRef is not supported in QTI 2.0.
        $doc = new XmlDocument('2.0');
        $expectedMsg = "'assessmentItemRef' components are not supported in QTI version '2.0.0'.";

        $this->setExpectedException('\\qtism\\data\\storage\\xml\\XmlStorageException', $expectedMsg, XmlStorageException::VERSION);
        $doc->loadFromString('<assessmentItemRef identifier="Q01" href="./Q01.xml"/>');
    }

    public function testSaveNoMarshaller20()
    {
        $doc = new XMLDocument('2.1.1');
        $doc->loadFromString('<assessmentItemRef identifier="Q01" href="./Q01.xml"/>');
        $doc->setVersion('2.0');

        $expectedMsg = "'assessmentItemRef' components are not supported in QTI version '2.0.0'.";
        $this->setExpectedException('\\qtism\\data\\storage\\xml\\XmlStorageException', $expectedMsg);

        $str = $doc->saveToString();
    }

    public function testVersionDoesNotChangeLoadFromString()
    {
        $doc = new XmlDocument('2.1.1');
        $doc->loadFromString('<assessmentItemRef identifier="Q01" href="./Q01.xml"/>');
        // Version always returned as MAJOR.MINOR.PATCH
        $this->assertEquals('2.1.1', $doc->getVersion());
    }

    public function testSaveUnknownLocation()
    {
        $doc = new XmlDocument('2.1.1');
        $doc->loadFromString('<assessmentItemRef identifier="Q01" href="./Q01.xml"/>');

        $expectedMsg = "An error occurred while saving QTI-XML file at '/unknown/location/qti.xml'. Maybe the save location is not reachable?";
        $this->setExpectedException('\\qtism\\data\\storage\\xml\\XmlStorageException', $expectedMsg, XmlStorageException::WRITE);

        $doc->save('/unknown/location/qti.xml');
    }

    public function testSaveWrongLocationFileSystem()
    {
        $doc = new XmlDocument('2.1.1');
        $doc->setFilesystem($this->getOutputFileSystem());
        $doc->loadFromString('<assessmentItemRef identifier="Q01" href="./Q01.xml"/>');

        $expectedMsg = "An error occurred while saving QTI-XML file";
        $this->setExpectedException('\\qtism\\data\\storage\\xml\\XmlStorageException');

        $doc->save('../../../../../../../../unknown/location.xml');
    }

    public function testUnknownClassWhileSavingBecauseOfVersion1()
    {
        $doc = new XmlDocument('2.1.1');
        $doc->loadFromString('
            <outcomeDeclaration identifier="SCORE" cardinality="single" baseType="float">
                <matchTable>
                    <matchTableEntry sourceValue="1" targetValue="2.5"/>
                </matchTable>
            </outcomeDeclaration>');

        // This should fail because in QTI 2.0.0, <matchTable> does not exist.
        $doc->setVersion('2.0.0');

        $expectedMsg = "'matchTable' components are not supported in QTI version '2.0.0'";
        $this->setExpectedException('qtism\\data\\storage\\xml\\XmlStorageException', $expectedMsg, XmlStorageException::VERSION);
        $str = $doc->saveToString(true);
    }

    public function testUnknownClassWhileLoadingBecauseOfVersion1()
    {
        $expectedMsg = "'matchTable' components are not supported in QTI version '2.0.0'";
        $this->setExpectedException('qtism\\data\\storage\\xml\\XmlStorageException', $expectedMsg, XmlStorageException::VERSION);

        // This will fail because no <matchTable> element is defined in the 2.0.0 QTI Information Model.
        $doc = new XmlDocument('2.0.0');
        $doc->loadFromString('
            <outcomeDeclaration identifier="SCORE" cardinality="single" baseType="float">
                <matchTable>
                    <matchTableEntry sourceValue="1" targetValue="2.5"/>
                </matchTable>
            </outcomeDeclaration>');
    }

    public function testUnknownClassWhileSavingBecauseOfVersion2()
    {
        $doc = new XmlDocument('2.1.1');
        $doc->loadFromString('
            <sum>
                <subtract>
                    <mathConstant name="pi"/>
                    <mathConstant name="pi"/>            
                </subtract>
            </sum>');

        // This should fail because in QTI 2.0.0, <mathConstant does not exist>.
        $doc->setVersion('2.0.0');

        $expectedMsg = "'mathConstant' components are not supported in QTI version '2.0.0'";
        $this->setExpectedException('qtism\\data\\storage\\xml\\XmlStorageException', $expectedMsg, XmlStorageException::VERSION);
        $str = $doc->saveToString(true);
    }

    public function testUnknownClassWhileLoadingBecauseOfVersion2()
    {
        $expectedMsg = "'mathConstant' components are not supported in QTI version '2.0.0'";
        $this->setExpectedException('qtism\\data\\storage\\xml\\XmlStorageException', $expectedMsg, XmlStorageException::VERSION);

        $doc = new XmlDocument('2.0.0');
        $doc->loadFromString('
            <sum>
                <subtract>
                    <mathConstant name="pi"/>
                    <mathConstant name="pi"/>
                </subtract>
            </sum>');
    }

    public function testUnknownClassWhileSavingBecauseOfVersion3()
    {
        $doc = new XmlDocument('2.2.0');
        $doc->loadFromString('
            <div>
                <bdo dir="rtl">I am reversed!</bdo>            
            </div>');

        // This should fail because in QTI 2.2.0 because <bdo> does not exist.
        $doc->setVersion('2.1.0');

        $expectedMsg = "'bdo' components are not supported in QTI version '2.1.0'";
        $this->setExpectedException('qtism\\data\\storage\\xml\\XmlStorageException', $expectedMsg, XmlStorageException::VERSION);
        $str = $doc->saveToString(true);
    }

    public function testUnknownClassWhileLoadingBecauseOfVersion3()
    {
        $expectedMsg = "'bdo' components are not supported in QTI version '2.0.0'";
        $this->setExpectedException('qtism\\data\\storage\\xml\\XmlStorageException', $expectedMsg, XmlStorageException::VERSION);

        $doc = new XmlDocument('2.0.0');
        $doc->loadFromString('
            <div>
                <bdo dir="rtl">I am reversed!</bdo>            
            </div>');
    }

    public function testInvalidAgainstXMLSchema()
    {
        $expectedMsg = "The document could not be validated with XML Schema:\n";
        $expectedMsg .= "Error: Element '{http://www.imsglobal.org/xsd/imsqti_v2p1}responseDeclaration', attribute 'foo': The attribute 'foo' is not allowed. at 9:0.";
        $this->setExpectedException('qtism\\data\\storage\\xml\\XmlStorageException', $expectedMsg, XmlStorageException::XSD_VALIDATION);

        $uri = self::samplesDir() . 'invalid/xsdinvalid.xml';
        $doc = new XmlDocument('2.1.0');
        $doc->load($uri, true);
    }

    public function testSchemaValidateUnknownFile()
    {
        $doc = new XmlDocument();

        $this->setExpectedException(
            '\\InvalidArgumentException',
            "Schema 'blub' cannot be read. Does this file exist? Is it readable?"
        );

        $doc->schemaValidate('blub');
    }

    public function testXIncludeNoComponent()
    {
        $doc = new XmlDocument();

        $this->setExpectedException(
            '\\LogicException',
            'Cannot include fragments via XInclude before loading any file.'
        );
        $doc->xInclude();
    }

    public function testResolveTemplateLocationNoComponent()
    {
        $doc = new XmlDocument();

        $this->setExpectedException(
            '\\LogicException',
            'Cannot resolve template location before loading any file.'
        );
        $doc->resolveTemplateLocation();
    }

    public function testIncludeAssessmentSectionRefsNoComponent()
    {
        $doc = new XmlDocument();

        $this->setExpectedException(
            '\\LogicException',
            'Cannot resolve assessmentSectionRefs before loading any file.'
        );
        $doc->includeAssessmentSectionRefs();
    }

    /**
     * @throws XmlStorageException
     * @dataProvider saveNoComponentProvider
     */
    public function testSaveNoComponent($file, $filesystem)
    {
        $doc = new XmlDocument();

        if ($filesystem === true) {
            $doc->setFilesystem($this->getFileSystem());
        }

        $this->setExpectedException(
            'qtism\data\storage\xml\XmlStorageException',
            'The document cannot be saved. No document component object to be saved.'
        );

        $doc->save($file);
    }

    public function saveNoComponentProvider()
    {
        return [
            ['path.xml', true],
            ['path.xml', false],
        ];
    }

    public function testLoadFromFileSystemNoValidation()
    {
        $fileSystem = $this->getFileSystem();
        $doc = new XmlDocument();
        $doc->setFilesystem($fileSystem);
        $doc->load('ims/items/2_1/choice.xml');

        $this->assertInstanceOf(AssessmentItem::class, $doc->getDocumentComponent());
    }

    public function testLoadFromFileSystemPositiveValidation()
    {
        $fileSystem = $this->getFileSystem();
        $doc = new XmlDocument();
        $doc->setFilesystem($fileSystem);
        $doc->load('ims/items/2_1/choice.xml', true);

        $this->assertInstanceOf(AssessmentItem::class, $doc->getDocumentComponent());
    }

    public function testLoadFromFileSystemNegativeValidation()
    {
        $fileSystem = $this->getFileSystem();
        $doc = new XmlDocument();
        $doc->setFilesystem($fileSystem);

        $this->setExpectedException(
            XmlStorageException::class,
            'The document could not be validated with XML Schema'
        );

        $doc->load('invalid/xsdinvalid.xml', true);
    }

    public function testLoadFromFileSystemNotExistingFile()
    {
        $fileSystem = $this->getFileSystem();
        $doc = new XmlDocument();
        $doc->setFilesystem($fileSystem);
        $path = 'invalid/unknown.xml';

        $this->setExpectedException(
            XmlStorageException::class,
            "Cannot load QTI file at path '${path}'. It does not exist or is not readable."
        );

        $doc->load($path);
    }

    public function testLoadFromFileSystemEmptyFile()
    {
        $fileSystem = $this->getFileSystem();
        $doc = new XmlDocument();
        $doc->setFilesystem($fileSystem);
        $path = 'invalid/empty.xml';

        $this->setExpectedException(
            XmlStorageException::class,
            'Cannot load QTI from an empty string.'
        );

        $doc->load($path);
    }

    public function testSaveFileSystem()
    {
        $filesystem = $this->getFileSystem();
        $doc = new XmlDocument();
        $doc->setFilesystem($filesystem);
        $path = 'ims/items/2_1/choice.xml';

        $doc->load($path);

        $strXml = $doc->saveToString();
        $outputFilesystem = $this->getOutputFileSystem();

        $doc->setFilesystem($outputFilesystem);
        $doc->save('XmlDocumentTest/choice-test-save.xml');

        $this->assertSame($strXml, $outputFilesystem->read('XmlDocumentTest/choice-test-save.xml'));
    }

    /**
     * @dataProvider validInferQTIVersionProvider
     */
    public function testInferQTIVersionValid($file, $expectedVersion)
    {
        $dom = new XmlDocument();
        $dom->load($file);
        $this->assertEquals($expectedVersion, $dom->getVersion());
    }

    public function validInferQTIVersionProvider()
    {
        return [
            [self::samplesDir() . 'ims/items/2_2/choice_multiple.xml', '2.2.0'],
            [self::samplesDir() . 'ims/items/2_1_1/likert.xml', '2.1.1'],
            [self::samplesDir() . 'ims/items/2_1/associate.xml', '2.1.0'],
            [self::samplesDir() . 'ims/items/2_0/associate.xml', '2.0.0'],
            [self::samplesDir() . 'ims/tests/arbitrary_collections_of_item_outcomes/arbitrary_collections_of_item_outcomes.xml', '2.1.0'],
            [self::samplesDir() . 'ims/items/2_2_1/choice.xml', '2.2.1'],
            [self::samplesDir() . 'ims/items/2_2_2/choice.xml', '2.2.2'],
            [self::samplesDir() . 'ims/items/3_0/aqti_tmh_sample_1.xml', '3.0.0'],
        ];
    }

    public function testInferVersionWithMissingNamespaceThrowsException()
    {
        $xmlDoc = new XmlDocument();

        $xmlDoc->load(self::samplesDir() . 'ims/tests/empty_tests/empty_test_missing_namespace.xml');

        $this->assertEquals('2.1.0', $xmlDoc->getVersion());
    }

    /**
     * @dataProvider changeVersionProvider
     * @param string $fromVersion
     * @param string $fromFile
     * @param string $toVersion
     * @param string $toFile
     * @throws XmlStorageException
     */
    public function testChangeVersion($fromVersion, $fromFile, $toVersion, $toFile)
    {
        $doc = new XmlDocument($fromVersion);
        $doc->load($fromFile);

        $doc->changeVersion($toVersion);

        $expected = new XmlDocument($toVersion);
        $expected->load($toFile);

        $this->assertEquals($expected->getDomDocument()->documentElement, $doc->getDomDocument()->documentElement);
    }

    public function changeVersionProvider(): array
    {
        $path = self::samplesDir() . 'ims/tests/empty_tests/empty_test_';
        return [
            ['2.1', $path . 'v2p1.xml', '2.2', $path . 'v2p2.xml'],
            ['2.2', $path . 'v2p2.xml', '2.1', $path . 'v2p1.xml'],
            ['2.1', $path . 'v2p1.xml', '2.1.1', $path . 'v2p1p1.xml'],
            ['2.2', $path . 'v2p2.xml', '2.2.1', $path . 'v2p2p1.xml'],
            ['2.2', $path . 'v2p2.xml', '2.2.2', $path . 'v2p2p2.xml'],
        ];
    }

    public function testChangeVersionWithUnknownVersionThrowsException()
    {
        $wrongVersion = '36.15';
        $patchedWrongVersion = $wrongVersion . '.0';
        $file21 = self::samplesDir() . 'custom/tests/empty_compact_test/empty_compact_test_2_1.xml';

        $doc = new XmlDocument('2.1');
        $doc->load($file21);

        $this->expectException(InvalidArgumentException::class);
        $this->expectExceptionMessage('QTI version "' . $patchedWrongVersion . '" is not supported.');

        $doc->changeVersion($wrongVersion);
    }
}<|MERGE_RESOLUTION|>--- conflicted
+++ resolved
@@ -227,15 +227,6 @@
         $this->expectException(XmlStorageException::class);
         $this->expectExceptionCode(XmlStorageException::READ);
 
-<<<<<<< HEAD
-        // libxml library on jenkins produces another error message.
-        // Don't know how to find the version though.
-        $libMxl2_9_10_Message = 'Premature end of data in tag assessmentItem line 1';
-        $libMxl2_9_otherMessage = 'EndTag\: \\\'<\\/\\\' not found';
-
-        $expectedMsg = '/^An internal error occurred while parsing QTI-XML:' . "\n"
-            . 'Fatal Error: (' . $libMxl2_9_10_Message . '|' . $libMxl2_9_otherMessage . ') at 1\\:17\\.$/';
-=======
         // libxml library on Travis produces another error message.
         // Don't know how to find the version though.
         $libMxl2_9_10_Message = 'Premature end of data in tag assessmentItem line 1';
@@ -243,7 +234,6 @@
 
         $expectedMsg = '/^An internal error occured while parsing QTI-XML:' . "\n"
             . 'Fatal Error: (' . $libMxl2_9_10_Message . '|' . $libMxl2_9_other_Message . ') at 1\\:17\\.$/';
->>>>>>> 5ced757d
         $this->expectExceptionMessageRegExp($expectedMsg);
 
         $doc->loadFromString('<assessmentItem>');
