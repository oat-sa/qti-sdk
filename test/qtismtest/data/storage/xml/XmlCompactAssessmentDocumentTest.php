--- conflicted
+++ resolved
@@ -513,23 +513,13 @@
      */
     public function testSchemaValid($path)
     {
-<<<<<<< HEAD
-		$doc = new DOMDocument('1.0', 'UTF-8');
-		$doc->load($path, LIBXML_COMPACT|LIBXML_NONET|LIBXML_XINCLUDE);
-		
-		$schema = __DIR__ . '/../../../../../src/qtism/data/storage/xml/schemes/qticompact_v2p1.xsd';
-		$this->assertTrue($doc->schemaValidate($schema));
-	}
-    
-=======
         $doc = new DOMDocument('1.0', 'UTF-8');
         $doc->load($path, LIBXML_COMPACT | LIBXML_NONET | LIBXML_XINCLUDE);
 
-        $schema = dirname(__FILE__) . '/../../../../../src/qtism/data/storage/xml/schemes/qticompact_v1p0.xsd';
+        $schema = __DIR__ . '/../../../../../src/qtism/data/storage/xml/schemes/qticompact_v2p1.xsd';
         $this->assertTrue($doc->schemaValidate($schema));
     }
 
->>>>>>> 55e73dc5
     public function testSchemaValidProvider()
     {
         return [
