<p align="center"><img src="https://cloud.githubusercontent.com/assets/4217431/6734391/3b3ef4e8-ce58-11e4-83a1-d6e39a91400f.png" alt="QTI-SDK" /></p>

[![Latest Version](https://img.shields.io/github/tag/oat-sa/qti-sdk.svg?style=flat&label=release)](https://github.com/oat-sa/qti-sdk/tags)
[![Build Status](https://travis-ci.org/oat-sa/qti-sdk.svg?branch=master)](https://travis-ci.org/oat-sa/qti-sdk)
[![Coverage Status](https://coveralls.io/repos/github/oat-sa/qti-sdk/badge.svg?branch=master)](https://coveralls.io/github/oat-sa/qti-sdk?branch=master)
[![License GPL2](http://img.shields.io/badge/licence-gpl2-blue.svg)](http://www.gnu.org/licenses/gpl-2.0.html)
[![Packagist Downloads](http://img.shields.io/packagist/dt/qtism/qtism.svg)](https://packagist.org/packages/qtism/qtism)

# QTI Software Development Kit for PHP

An IMS QTI (Question &amp; Test Interoperability) Software Development Kit for PHP 5.5 and higher supporting a wide 
range of features described by the [IMS QTI specification family](http://www.imsglobal.org/question).

<<<<<<< HEAD
__This implementation of QTI is under constant enhancement. The API of the master branch might change at any time. See release 6.x.x. for the latest stable version.__
=======
__This implementation of QTI is under constant enhancement. The API of the master branch might change at any time.__
>>>>>>> fe224c64

## Features

* Targets QTI 2.0, 2.1 and partially 2.2
* Complete QTI Information Model
* Complete QTI Rule Engine Support
* Custom Operator Hooks through PSR-0/PSR-4
* [Wilbert Kraan's](http://blogs.cetis.ac.uk/wilbert/2013/11/06/using-standards-to-make-assessment-in-e-textbooks-scalable-engaging-but-robust) / [Steve Lay's](http://swl10.blogspot.co.uk/2013/09/transforming-qti-v2-into-xhtml-5.html) Goldilocks Rendering
* CSS Parser for direct QTI Information Model mapping at rendering time
* Item and Test Sessions (with lightning fast binary persistence)
* Nice and Clean API for QTI Document manipulation/traversal
* PreConditions & Branching
* Selection and Ordering
* Response, Outcome and Template Processing
* Unit test driven from PHP 5.5 to 7.0

## Installation (developers)

1. Clone the repository.
2. Make sure you know how [Composer](https://getcomposer.org/download/) works and it is installed on your system.
3. php composer.phar install
4. You are ready!

## Unit Tests (developers)

Run Unit Tests by invoking the following shell command:

```shell
cp phpunit.xml.dist phpunit.xml
./vendor/bin/phpunit test
```

## Contribute

We are always looking for people to feed the project with:

* Bug reports
* Unit tests
* New features

[Please make yourself known](https://github.com/bugalot)!

## QTI Item Session Management

### Introduction Example

The following example demonstrates how to instantiate an item session for a given QTI XML item document. The item
in use in this example is the [*"Composition of Water"*](http://www.imsglobal.org/question/qtiv2p1/examples/items/choice_multiple.xml) item, from the [QTI 2.1 Implementation Guide](http://www.imsglobal.org/question/qtiv2p1/imsqti_implv2p1.html).

```php
<?php
use qtism\common\enums\BaseType;
use qtism\common\enums\Cardinality;
use qtism\common\datatypes\QtiIdentifier;
use qtism\data\storage\xml\XmlDocument;
use qtism\runtime\common\State;
use qtism\runtime\common\ResponseVariable;
use qtism\runtime\common\MultipleContainer;
use qtism\runtime\tests\AssessmentItemSession;

// Instantiate a new QTI XML document, and load a QTI XML document.
$itemDoc = new XmlDocument('2.1');
$itemDoc->load('choice_multiple.xml');

/* 
 * A QTI XML document can be used to load various pieces of QTI content such as assessmentItem,
 * assessmentTest, responseProcessing, ... components. Our target is an assessmentItem, which is the
 * root component of our document.
 */
$item = $itemDoc->getDocumentComponent();

/* 
 * The item session represents the collected and computed data related to the interactions a
 * candidate performs on a single assessmentItem. As per the QTI specification, "an item session
 * is the accumulation of all attempts at a particular instance of an assessmentItem made by
 * a candidate.
 */
$itemSession = new AssessmentItemSession($item);

// The candidate is entering the item session, and is beginning his first attempt.
$itemSession->beginItemSession();
$itemSession->beginAttempt();

/* 
 * We instantiate the responses provided by the candidate for this assessmentItem, for the current
 * item session. For this assessmentItem, the data collected from the candidate is represented by 
 * a State, composed of a single ResponseVariable named 'RESPONSE'.
 */
$responses = new State(
    array(
        // The 'RESPONSE' ResponseVariable has a QTI multiple cardinality, and a QTI identifier baseType.
        new ResponseVariable(
            'RESPONSE',
            Cardinality::MULTIPLE,
            BaseType::IDENTIFIER,
            /* 
             * The ResponseVariable value is a Container with multiple cardinality and an identifier
             * baseType to meet the cardinality and baseType requirements of the ResponseVariable.
             */
            new MultipleContainer(
                BaseType::IDENTIFIER,
                /*
                 * The values composing the Container are identifiers 'H' and 'O', which represent
                 * the correct response to this item.
                 */
                array(
                    new QtiIdentifier('H'),
                    new QtiIdentifier('O')
                )
            )
        )
    )
);

/*
 * The candidate is finishing the current attempt, by providing a correct response.
 * ResponseProcessing takes place to produce a new value for the 'SCORE' OutcomeVariable.
 */
$itemSession->endAttempt($responses);

// The item session variables and their values can be accessed by their identifier.
echo 'numAttempts: ' . $itemSession['numAttempts'] . "\n";
echo 'completionStatus: ' . $itemSession['completionStatus'] . "\n";
echo 'RESPONSE: ' . $itemSession['RESPONSE'] . "\n";
echo 'SCORE: ' . $itemSession['SCORE'] . "\n";

/*
 * numAttempts: 1
 * completionStatus: completed
 * RESPONSE: ['H'; 'O']
 * SCORE: 2
 */

// End the current item session.
$itemSession->endItemSession();
```

### Multiple Attempts Example

As per the QTI specification, item sessions allow a single attempt to be performed by default. Trying to begin an
attempt that will make the item session exceeding the maximum number of attempts will lead to a PHP exception, as in
the following example.

```php
<?php
use qtism\data\storage\xml\XmlDocument;
use qtism\runtime\common\State;
use qtism\runtime\tests\AssessmentItemSession;
use qtism\runtime\tests\AssessmentItemSessionException;

$itemDoc = new XmlDocument('2.1');
$itemDoc->load('choice_multiple.xml');
$item = $itemDoc->getDocumentComponent();

$itemSession = new AssessmentItemSession($item);
$itemSession->beginItemSession();

// Begin 1st attempt.
$itemSession->beginAttempt();
// End attempt by providing an empty response...
$itemSession->endAttempt(new State());

// Begin 2nd attempt, but by default, maximum number of attempts is 1.
try {
    $itemSession->beginAttempt();
} catch (AssessmentItemSessionException $e) {
    echo $e->getMessage();
    // A new attempt for item 'choiceMultiple' is not allowed. The maximum number of attempts (1) is reached.
}
```

If multiple attempts are permitted on a given assessmentItem, the `itemSessionControl`'s `maxAttempts` attribute 
can be modified to allow multiple or unlimited attempts that can be performed by a candidate.

```php
<?php
use qtism\data\ItemSessionControl;
use qtism\data\storage\xml\XmlDocument;
use qtism\runtime\common\State;
use qtism\runtime\tests\AssessmentItemSession;

$itemDoc = new XmlDocument('2.1');
$itemDoc->load('choice_multiple.xml');
$item = $itemDoc->getDocumentComponent();
$itemSession = new AssessmentItemSession($item);

// Set the maximum number of attempts to 0 (means unlimited).
$itemSessionControl = new ItemSessionControl();
$itemSessionControl->setMaxAttempts(0);
$itemSession->setItemSessionControl($itemSessionControl);

// Performing multiple attempts will not lead to a PHP exception anymore, because the maximum number of attemps is unlimited!
$itemSession->beginItemSession();

// 1st attempt will be an incorrect response from the candidate (['H'; 'Cl']).
$responses = new State(
    array(
        new ResponseVariable(
            'RESPONSE',
            Cardinality::MULTIPLE,
            BaseType::IDENTIFIER,
            new MultipleContainer(
                BaseType::IDENTIFIER,
                array(
                    new QtiIdentifier('H'),
                    new QtiIdentifier('Cl')
                )
            )
        )
    )
);

$itemSession->endAttempt($responses);

echo "numAttempts: " . $itemSession['numAttempts'] . "\n";
echo "completionStatus: " . $itemSession['completionStatus'] . "\n";
echo "RESPONSE: " . $itemSession['RESPONSE'] . "\n";
echo "SCORE: " . $itemSession['SCORE'] . "\n";

/*
 * numAttempts: 1
 * completionStatus: completed
 * RESPONSE: ['H'; 'N']
 * SCORE: 0
 */

// 2nd attempt will send a correct response this time (['H'; 'O'])!
$itemSession->beginAttempt();
$responses['RESPONSE'][1]->setValue('O');
$itemSession->endAttempt();

echo "numAttempts: " . $itemSession['numAttempts'] . "\n";
echo "completionStatus: " . $itemSession['completionStatus'] . "\n";
echo "RESPONSE: " . $itemSession['RESPONSE'] . "\n";
echo "SCORE: " . $itemSession['SCORE'] . "\n";

/*
 * numAttempts: 2
 * completionStatus: completed
 * RESPONSE: ['H'; 'O']
 * SCORE: 2
 */

$itemSession->endItemSession();
```

## QTI Rendering

The QTI Software Development Kit enables you to transform XML serialized QTI files
into their (X)HTML5 Goldilocks equivalent. The following shell command renders the `path/to/qti.xml` QTI file into an HTML5 
document using the (X)HTML5 Golidlocks rendering flavour with indentation formatting. The rendering output (stdout) 
is redirected to the `/home/jerome/qti.html` file.

```shell
./vendor/bin/qtisdk render -df --source path/to/qti.xml --flavour goldilocks > /home/jerome/qti.html
```

For additionnal help and information, just call the help screen to know about the features provided by the rendering binaries!

```shell
./vendor/bin/qtisdk render --help
```

## Configuration

As for other major PHP frameworks such as [Doctrine](http://stackoverflow.com/questions/21925354/doctrine-is-freaking-out-when-i-turn-on-php-opcache-on), Zend Framework 2 or PHPUnit, QTI-SDK makes use
of annotations. In such a context, the two following Zend Opcache configuration directives must be
configured as below.

### PHP5 Configuration

* [opcache.save_comments](http://php.net/manual/en/opcache.configuration.php#ini.opcache.save-comments): 1
* [opcache.load_comments](http://php.net/manual/en/opcache.configuration.php#ini.opcache.load-comments): 1

### PHP7 Configuration

The `opcache.load_comments` option was removed from PHP7. Only `opcache.save_comments` remains.

* [opcache.save_comments](http://php.net/manual/en/opcache.configuration.php#ini.opcache.save-comments): 1<|MERGE_RESOLUTION|>--- conflicted
+++ resolved
@@ -11,11 +11,7 @@
 An IMS QTI (Question &amp; Test Interoperability) Software Development Kit for PHP 5.5 and higher supporting a wide 
 range of features described by the [IMS QTI specification family](http://www.imsglobal.org/question).
 
-<<<<<<< HEAD
-__This implementation of QTI is under constant enhancement. The API of the master branch might change at any time. See release 6.x.x. for the latest stable version.__
-=======
 __This implementation of QTI is under constant enhancement. The API of the master branch might change at any time.__
->>>>>>> fe224c64
 
 ## Features
 
