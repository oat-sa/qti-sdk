--- conflicted
+++ resolved
@@ -19,28 +19,14 @@
  *
  * @author Jérôme Bogaerts <jerome@taotesting.com>
  * @license GPLv2
-<<<<<<< HEAD
-=======
- * @package qtism
- *
- *
->>>>>>> dd8aa7c7
  */
 
 namespace qtism\runtime\tests;
 
-<<<<<<< HEAD
 use DateTimeZone;
 use InvalidArgumentException;
 use oat\dtms\DateTime;
 use qtism\common\datatypes\QtiDuration;
-=======
-use qtism\data\processing\ResponseProcessing;
-use qtism\data\state\OutcomeDeclaration;
-use qtism\data\state\OutcomeDeclarationCollection;
-use qtism\runtime\common\Container;
-use qtism\runtime\common\Utils;
->>>>>>> dd8aa7c7
 use qtism\common\datatypes\QtiIdentifier;
 use qtism\common\datatypes\QtiInteger;
 use qtism\common\enums\BaseType;
@@ -49,6 +35,8 @@
 use qtism\data\ItemSessionControl;
 use qtism\data\NavigationMode;
 use qtism\data\processing\ResponseProcessing;
+use qtism\data\state\OutcomeDeclaration;
+use qtism\data\state\OutcomeDeclarationCollection;
 use qtism\data\SubmissionMode;
 use qtism\data\TimeLimits;
 use qtism\runtime\common\OutcomeVariable;
@@ -132,21 +120,11 @@
  * into the solution state. In this state, the candidate's responses are temporarily
  * replaced by the correct values supplied in the corresponding responseDeclarations
  * (or NULL if none was declared).
-<<<<<<< HEAD
-=======
- *
- * @author Jérôme Bogaerts <jerome@taotesting.com>
->>>>>>> dd8aa7c7
  *
  * @see http://www.imsglobal.org/question/qtiv2p1/imsqti_infov2p1.html#section10055 The IMS QTI 2.1 Item Session Lifecycle.
  */
-<<<<<<< HEAD
 class AssessmentItemSession extends State
 {
-=======
-class AssessmentItemSession extends State {
-
->>>>>>> dd8aa7c7
     /**
      * The item completion status 'incomplete'.
      *
@@ -176,7 +154,6 @@
     const COMPLETION_STATUS_COMPLETED = 'completed';
 
     /**
-<<<<<<< HEAD
      * A timing reference used to compute the duration of the session.
      *
      * @var DateTime
@@ -672,6 +649,12 @@
      */
     public function endAttempt(State $responses = null, $responseProcessing = true, $allowLateSubmission = false)
     {
+        // We are required to check if our item does contain externalScored attribute in OutcomeDeclaration.
+        // If item have to be externally scored we are not processing response
+        if ($this->isExternallyScored($this->assessmentItem->getOutcomeDeclarations())) {
+            $responseProcessing = false;
+        }
+
         // End of attempt, go in SUSPEND state.
         $this->suspend();
 
@@ -741,545 +724,11 @@
         }*/
 
         // The code above has been deactivated as it was a total misunderstanding of the specification. Indeed,
-=======
-     * A timing reference used to compute the duration of
-     * the session.
-     *
-     * @var DateTime
-     */
-    private $timeReference;
-
-	/**
-	 * The state of the Item Session as described
-	 * by the AssessmentItemSessionState enumeration.
-	 *
-	 * @var integer
-	 */
-	private $state = AssessmentItemSessionState::NOT_SELECTED;
-
-	/**
-	 * The ItemSessionControl object giving information about how to control
-	 * the session.
-	 *
-	 * @var ItemSessionControl
-	 */
-	private $itemSessionControl;
-
-	/**
-	 * The time limits to be applied on the session if
-	 * needed.
-	 *
-	 * @var TimeLimits
-	 */
-	private $timeLimits = null;
-
-	/**
-	 * The navigation mode in use during the item session.
-	 * Default is NavigationMode::LINEAR.
-	 *
-	 * @var integer
-	 */
-	private $navigationMode = NavigationMode::LINEAR;
-
-	/**
-	 * The submission mode in use during the item session.
-	 * Default is SubmissionMode::INDIVIDUAL.
-	 *
-	 * @var integer
-	 */
-	private $submissionMode = SubmissionMode::INDIVIDUAL;
-
-	/**
-	 * The ExtendedAssessmentItemRef describing the item the session
-	 * handles.
-	 *
-	 * @var IAssessmentItem
-	 */
-	private $assessmentItem;
-
-	/**
-	 * Whether or not the session (SUSPENDED or INTERACTING) is
-	 * currently attempting an attempt. In other words, a candidate
-	 * begun an attempt and did not ended it yet.
-	 *
-	 * @var boolean
-	 */
-	private $attempting = false;
-
-	/**
-	 * An array of callbacks to be executed on duration update.
-	 *
-	 * @var array
-	 */
-	private $onDurationUpdate = array();
-
-	/**
-	 *
-	 * @var AbstractSessionManager
-	 */
-	private $sessionManager;
-
-	/**
-	 * List of callback functions
-	 * @var array
-	 */
-	private $callbacks = array();
-
-	/**
-	 * Create a new AssessmentItemSession object.
-	 *
-	 * * Unless provided in the $variables array, the built-in response/outcome variables 'numAttempts', 'duration' and
-	 * 'completionStatus' will be created and set to an appropriate default value automatically.
-	 *
-	 * * The AssessmentItemSession object is set up with a default ItemSessionControl object. If you want a specific ItemSessionControl object to rule the session, use the setItemSessionControl() method.
-	 *
-	 * @param IAssessmentItem $assessmentItem The description of the item that the session handles.
-	 * @param AbstractSessionManager $sessionManager
-	 * @param integer $navigationMode The current navigation mode. Default is LINEAR.
-	 * @param integer $submissionMode The current submission mode. Default is INDIVIDUAL.
-	 * @throws InvalidArgumentException If $navigationMode is not a value from the NavigationMode enumeration.
-	 */
-	public function __construct(IAssessmentItem $assessmentItem, AbstractSessionManager $sessionManager, $navigationMode = NavigationMode::LINEAR, $submissionMode = SubmissionMode::INDIVIDUAL) {
-		parent::__construct();
-
-		$this->setAssessmentItem($assessmentItem);
-		$this->setNavigationMode($navigationMode);
-		$this->setSubmissionMode($submissionMode);
-		$this->setItemSessionControl(new ItemSessionControl());
-		$this->setSessionManager($sessionManager);
-
-		// -- Create the built-in response variables.
-		$this->setVariable(new ResponseVariable('numAttempts', Cardinality::SINGLE, BaseType::INTEGER, new QtiInteger(0)));
-		$this->setVariable(new ResponseVariable('duration', Cardinality::SINGLE, BaseType::DURATION, new QtiDuration('PT0S')));
-
-		// -- Create the built-in outcome variables.
-		$this->setVariable(new OutcomeVariable('completionStatus', Cardinality::SINGLE, BaseType::IDENTIFIER, new QtiIdentifier(self::COMPLETION_STATUS_NOT_ATTEMPTED)));
-	}
-
-	/**
-	 * Set the state of the current AssessmentItemSession.
-	 *
-	 * @param integer $state A value from the AssessmentItemSessionState enumeration.
-	 */
-	public function setState($state) {
-		$this->state = $state;
-	}
-
-	/**
-	 * Get the state of the current AssessmentItemSession.
-	 *
-	 * @return integer A value from the AssessmentItemSessionState enumeration.
-	 */
-	public function getState() {
-		return $this->state;
-	}
-
-	/**
-	 * Set the ItemSessionControl object which describes the way to control
-	 * the item session. If the current session is in a SIMULTANEOUS submission
-	 * mode context, the maxAttempt attribute of $itemSessionControl is
-	 * automatically set to 1.
-	 *
-	 * @param ItemSessionControl $itemSessionControl An ItemSessionControl object.
-	 */
-	public function setItemSessionControl(ItemSessionControl $itemSessionControl) {
-		$this->itemSessionControl = $itemSessionControl;
-	}
-
-	/**
-	 * Get the ItemSessionControl object which describes the way to control the item session.
-	 *
-	 * @return ItemSessionControl An ItemSessionControl object.
-	 */
-	public function getItemSessionControl() {
-		return $this->itemSessionControl;
-	}
-
-	/**
-	 * Set the TimeLimits to be applied to the session.
-	 *
-	 * @param TimeLimits $timeLimits A TimeLimits object or null if no time limits must be applied.
-	 */
-	public function setTimeLimits(TimeLimits $timeLimits = null) {
-	    $this->timeLimits = $timeLimits;
-	}
-
-	/**
-	 * Get the TimeLimits to be applied to the session.
-	 *
-	 * @return TimeLimits A TimLimits object or null if no time limits must be applied.
-	 */
-	public function getTimeLimits() {
-	    return $this->timeLimits;
-	}
-
-	/**
-	 * Set the timing reference.
-	 *
-	 * @param DateTime $timeReference A DateTime object.
-	 */
-	public function setTimeReference(\DateTime $timeReference) {
-	    $this->timeReference = $timeReference;
-	}
-
-	/**
-	 * Get the timing reference.
-	 *
-	 * @return DateTime A DateTime object.
-	 */
-	public function getTimeReference() {
-	    return $this->timeReference;
-	}
-
-	/**
-	 * Get the acceptable latency time to be applied when timelimits
-	 * are in force.
-	 *
-	 * @return Duration A Duration object.
-	 */
-	public function getAcceptableLatency() {
-	    return $this->getSessionManager()->getAcceptableLatency();
-	}
-
-	/**
-	 * Whether or not minimum time limits must be taken into account.
-	 *
-	 * @return boolean
-	 */
-	public function mustConsiderMinTime() {
-	    return $this->getSessionManager()->mustConsiderMinTime();
-	}
-
-	/**
-	 * Whether the session is driven by a TimeLimits object
-	 * or not.
-	 *
-	 * @return boolean
-	 */
-	public function hasTimeLimits() {
-	    return $this->getTimeLimits() !== null;
-	}
-
-	/**
-	 * Set the navigation mode in use during the item session.
-	 *
-	 * @param integer $navigationMode A value from the NavigationMode enumeration.
-	 */
-	public function setNavigationMode($navigationMode) {
-	    $this->navigationMode = $navigationMode;
-	}
-
-	/**
-	 * Get the navigation mode in use during the item session.
-	 *
-	 * @return integer A value from the NavigationMode enumeration.
-	 */
-	public function getNavigationMode() {
-	    return $this->navigationMode;
-	}
-
-	/**
-	 * Set the submission mode in use during the item session.
-	 *
-	 * @param integer $submissionMode A value from the SubmissionMode enumeration.
-	 */
-	public function setSubmissionMode($submissionMode) {
-        $this->submissionMode = $submissionMode;
-	}
-
-	/**
-	 * Get the submission mode in use during the item session.
-	 *
-	 * @return integer A value from the SubmissionMode enumeration.
-	 */
-	public function getSubmissionMode() {
-	    return $this->submissionMode;
-	}
-
-	/**
-	 * Convenience method.
-	 *
-	 * Whether the navigation mode in use for the item session is LINEAR.
-	 *
-	 * @return boolean
-	 */
-	public function isNavigationLinear() {
-	    return $this->getNavigationMode() === NavigationMode::LINEAR;
-	}
-
-	/**
-	 * Convenience method.
-	 *
-	 * Whether the navigation mode in use for the item session is NON_LINEAR.
-	 *
-	 * @return boolean
-	 */
-	public function isNavigationNonLinear() {
-	    return $this->getNavigationMode() === NavigationMode::NONLINEAR;
-	}
-
-	/**
-	 * Set the IAssessmentItem object which describes the item to be handled
-	 * by the session.
-	 *
-	 * @param IAssessmentItem $assessmentItem An IAssessmentItem object.
-	 */
-	public function setAssessmentItem(IAssessmentItem $assessmentItem) {
-	    $this->assessmentItem = $assessmentItem;
-	}
-
-	/**
-	 * Get the IAssessmentItem object which describes the item to be handled by the
-	 * session.
-	 *
-	 * @return IAssessmentItem An IAssessmentItem object.
-	 */
-	public function getAssessmentItem() {
-	    return $this->assessmentItem;
-	}
-
-	/**
-	 * Set whether a candidate is currently performing an attempt.
-	 *
-	 * @param boolean $attempting
-	 * @throws InvalidArgumentException If $attempting is not a boolean value.
-	 */
-	public function setAttempting($attempting) {
-        $this->attempting = $attempting;
-	}
-
-	/**
-	 * Whether the candidate is currently performing an attempt.
-	 *
-	 * @return boolean
-	 */
-	public function isAttempting() {
-	    return $this->attempting;
-	}
-
-	/**
-	 * Get the session manager.
-	 *
-	 * @return AbstractSessionManager
-	 */
-	protected function getSessionManager() {
-	    return $this->sessionManager;
-	}
-
-	/**
-	 * Set the session manager.
-	 *
-	 * @param AbstractSessionManager $sessionManager
-	 */
-	protected function setSessionManager(AbstractSessionManager $sessionManager) {
-	    $this->sessionManager = $sessionManager;
-	}
-
-	/**
-	 * Start the item session. The item session is started when the related item
-	 * becomes eligible for the candidate.
-	 *
-	 * * ResponseVariable objects involved in the session will be set a value of NULL.
-	 * * OutcomeVariable objects involved in the session will be set their default value if any. Otherwise, they are set to NULL unless their baseType is integer or float. In this case, the value is 0 or 0.0.
-	 * * The state of the session is set to INITIAL.
-	 *
-	 */
-	public function beginItemSession() {
-
-		// We initialize the item session and its variables.
-		foreach ($this->getAssessmentItem()->getOutcomeDeclarations() as $outcomeDeclaration) {
-		    // Outcome variables are instantiantiated as part of the item session.
-		    // Their values may be initialized with a default value if they have one.
-		    $outcomeVariable = OutcomeVariable::createFromDataModel($outcomeDeclaration);
-		    $outcomeVariable->initialize();
-		    $outcomeVariable->applyDefaultValue();
-		    $this->setVariable($outcomeVariable);
-		}
-
-		foreach ($this->getAssessmentItem()->getResponseDeclarations() as $responseDeclaration) {
-		    // Response variables are instantiated as part of the item session.
-		    // Their values are always initialized to NULL.
-		    $responseVariable = ResponseVariable::createFromDataModel($responseDeclaration);
-		    $responseVariable->initialize();
-		    $this->setVariable($responseVariable);
-		}
-
-		// The session gets the INITIAL state, ready for a first attempt.
-		$this->setState(AssessmentItemSessionState::INITIAL);
-		$this['duration'] = new QtiDuration('PT0S');
-		$this['numAttempts']->setValue(0);
-		$this['completionStatus']->setValue(self::COMPLETION_STATUS_NOT_ATTEMPTED);
-	}
-
-	/**
-	 * begin an attempt for this item session.
-	 *
-	 * If the attempt to begin is the first one of the session, response variables are
-	 * applied their default value.
-	 *
-	 * @throws AssessmentItemSessionException
-	 */
-	public function beginAttempt() {
-
-	    // -- Are we allowed to begin a new attempt?
-
-	    /* If the current submission mode is SIMULTANEOUS, only 1 attempt is allowed per item.
-	     *
-	     * From IMS QTI:
-	     *
-	     * In simultaneous mode, response processing cannot take place until the testPart is
-	     * complete so each item session passes between the interacting and suspended states only.
-	     * By definition the candidate can take one and only one attempt at each item and feedback
-	     * cannot be seen during the test. Whether or not the candidate can return to review
-	     * their responses and/or any item-level feedback after the test, is outside the scope
-	     * of this specification. Simultaneous mode is typical of paper-based tests.
-	     *
-	     */
-	    $maxAttempts = $this->itemSessionControl->getMaxAttempts();
-	    if ($this->submissionMode === SubmissionMode::SIMULTANEOUS) {
-	        $maxAttempts = 1;
-	    }
-
-	    $isClosed = $this->getState() === AssessmentItemSessionState::CLOSED;
-
-	    if ($isClosed === true) {
-	        $identifier = $this->assessmentItem->getIdentifier();
-	        $msg = "A new attempt for item '${identifier}' is not allowed. The item session is CLOSED.";
-	        throw new AssessmentItemSessionException($msg, $this, AssessmentItemSessionException::STATE_VIOLATION);
-	    }
-
-		$data = &$this->getDataPlaceHolder();
-
-		// Response variables' default values are set at the beginning
-		// of the first attempt.
-		if ($this['numAttempts']->getValue() === 0) {
-
-		    // At the start of the first attempt, the completionStatus
-		    // goes to 'unknown' and response variables get their
-		    // default values if any.
-
-			foreach (array_keys($data) as $k) {
-				if ($data[$k] instanceof ResponseVariable) {
-					$data[$k]->applyDefaultValue();
-				}
-			}
-
-			$this['duration'] = new QtiDuration('PT0S');
-			$this['numAttempts'] = new QtiInteger(0);
-		}
-
-		$this['numAttempts']->setValue($this['numAttempts']->getValue() + 1);
-
-		// The session get the INTERACTING STATE.
-		$this->state = AssessmentItemSessionState::INTERACTING;
-		$this->attempting = true;
-
-		// Register a time reference that will be used later on to compute the duration built-in variable.
-		$this->timeReference = new DateTime('now', new DateTimeZone('UTC'));
-        $this->runCallback('beginAttempt');
-	}
-
-	/**
-	 * End the attempt by providing responses or by another action. If $responses
-	 * is provided, the values found into it will be merged to the current state
-	 * before ResponseProcessing is executed.
-	 *
-	 * * If the item is adaptive and the completionStatus is indicated to be 'completed', the item session ends.
-	 * * If the item is non-adaptive, and the number of attempts is exceeded, the item session ends and the completionStatus is set to 'completed'.
-	 * * Otherwise, the item session goes to the SUSPENDED state, waiting for a next attempt.
-	 *
-	 * @param State $responses (optional) A State composed by the candidate's responses to the item.
-	 * @param boolean $responseProcessing (optional) Whether to execute the responseProcessing or not.
-	 * @param boolean $allowLateSubmission If set to true, maximum time limits will not be taken into account, even if the a maximum time limit is in force.
-	 * @throws AssessmentItemSessionException
-	 */
-	public function endAttempt(State $responses = null, $responseProcessing = true, $allowLateSubmission = false) {
-
-	    // We are required to check if our item does contain externalScored attribute in OutcomeDeclaration.
-	    // If item have to be externally scored we are not processing response
-        if ($this->isExternallyScored($this->assessmentItem->getOutcomeDeclarations())) {
-            $responseProcessing = false;
-        }
-
-        // End of attempt, go in SUSPEND state.
-        $this->suspend();
-
-	    // Flag to indicate if time is exceed or not.
-	    $maxTimeExceeded = false;
-
-	    // Is timeLimits in force.
-	    if ($this->hasTimeLimits() === true) {
-
-	        // As per QTI 2.1 Spec, Minimum times are only applicable to assessmentSections and
-	        // assessmentItems only when linear navigation mode is in effect.
-	        if ($this->isNavigationLinear() === true && $this->timeLimits->hasMinTime() === true) {
-	            if ($this->mustConsiderMinTime() === true && $this['duration']->getSeconds(true) <= $this->timeLimits->getMinTime()->getSeconds(true)) {
-	                // An exception is thrown to prevent the numAttempts to be incremented.
-	                // Suspend and wait for a next attempt.
-	                $this->suspend();
-	                $msg = "The minimal duration is not yet reached.";
-	                throw new AssessmentItemSessionException($msg, $this, AssessmentItemSessionException::DURATION_UNDERFLOW);
-	            }
-	        }
-
-	        // Check if the maxTime constraint is respected.
-	        // If late submission is allowed but time exceeded, the item session will be considered 'completed'.
-	        // Otherwise, if late submission is not allowed but time exceeded, the session goes to 'incomplete'.
-	        if ($this->isMaxTimeReached() === true) {
-
-	            $maxTimeExceeded = true;
-
-	            if ($this->timeLimits->doesAllowLateSubmission() === false && $allowLateSubmission === false) {
-	                $this['completionStatus']->setValue(self::COMPLETION_STATUS_INCOMPLETE);
-	                $msg = "The maximal duration is exceeded.";
-	                $this->endItemSession();
-	                throw new AssessmentItemSessionException($msg, $this, AssessmentItemSessionException::DURATION_OVERFLOW);
-	            }
-	            else {
-	                $this['completionStatus']->setValue(self::COMPLETION_STATUS_COMPLETED);
-	                $this->endItemSession();
-	            }
-	        }
-	    }
-
-        // As per specs, when validateResponses is turned on (true) then the candidates are not
-	    // allowed to submit the item until they have provided valid responses for all
-	    // interactions. When turned off (false) invalid responses may be accepted by the
-	    // system.
-	    /*if ($this->submissionMode === SubmissionMode::INDIVIDUAL && $this->itemSessionControl->mustValidateResponses() === true) {
-	        // Use the correct expression to control if the responses
-	        // are correct.
-	        foreach ($responses as $response) {
-	            // @todo Reconsider the 'valid' concept.
-	            $correctExpression = new Correct($response->getIdentifier());
-	            $correctProcessor = new CorrectProcessor($correctExpression);
-	            $correctProcessor->setState($responses);
-
-	            try {
-	                if ($correctProcessor->process() !== true) {
-	                    $responseIdentifier = $response->getIdentifier();
-	                    $msg = "The current itemSessionControl.validateResponses attribute is set to true but ";
-	                    $msg.= "response '${responseIdentifier}' is incorrect.";
-	                    throw new AssessmentItemSessionException($msg, $this, AssessmentItemSessionException::INVALID_RESPONSE);
-	                }
-	            }
-	            catch (ExpressionProcessingException $e) {
-	                $responseIdentifier = $response->getIdentifier();
-	                $msg = "The current itemSessionControl.validResponses attribute is set to true but an error ";
-	                $msg.= "occured while trying to detect if response '${responseIdentifier}' was correct.";
-	                throw new AssessmentItemSessionException($msg, $this, AssessmentItemSessionException::RUNTIME_ERROR, $e);
-	            }
-	        }
-	    }*/
-
-	    // The code above has been deactivated as it was a total misunderstanding of the specification. Indeed,
->>>>>>> dd8aa7c7
         // a valid response is actually a response that meet the constraints expressed at the interaction level
         // (e.g. min/max responses), and not the fact that it is correct or not. In order to prevent illegitimate
         // exceptions being thrown at execution time, this feature is deactivated until a proper implementation
         // takes place. Please note that the QTI-SDK head version properly implements this feature.
 
-<<<<<<< HEAD
         // Apply the responses (if provided) to the current state and deal with the responseProcessing.
         if ($responses !== null) {
             foreach ($responses as $identifier => $value) {
@@ -1579,307 +1028,6 @@
     }
 
     /**
-=======
-	    // Apply the responses (if provided) to the current state and deal with the responseProcessing.
-	    if ($responses !== null) {
-	        foreach ($responses as $identifier => $value) {
-	            $this[$identifier] = $value->getValue();
-	        }
-	    }
-
-	    // Apply response processing.
-	    // As per QTI 2.1 specs, For Non-adaptive Items, the values of the outcome variables are reset to their
-	    // default values prior to each invocation of responseProcessing. For Adaptive Items the outcome variables
-	    // retain the values that were assigned to them during the previous invocation of response processing.
-	    // For more information, see Response Processing.
-	    //
-	    // The responseProcessing can be skipped by given a false value to $responseProcessing. Why?
-	    // Because when the SubmissionMode is SubmissionMode::SIMULTANEOUS, the responseProcessing must
-	    // deffered to the end of the current testPart.
-	    if ($responseProcessing === true) {
-
-	    	if ($this->assessmentItem->isAdaptive() === false) {
-	    		$this->resetOutcomeVariables();
-	    	}
-
-	        $responseProcessing = $this->assessmentItem->getResponseProcessing();
-
-	        // Some items (especially to collect information) have no response processing!
-	        if ($responseProcessing !== null && ($responseProcessing->hasTemplate() === true || $responseProcessing->hasTemplateLocation() === true || count($responseProcessing->getResponseRules()) > 0)) {
-	            $engine = $this->createResponseProcessingEngine($responseProcessing);
-	            $engine->process();
-	        }
-	    }
-
-
-	    $maxAttempts = $this->itemSessionControl->getMaxAttempts();
-	    if ($this->submissionMode === SubmissionMode::SIMULTANEOUS) {
-	        $maxAttempts = 1;
-	    }
-
-	    // -- Adaptive or non-adaptive item, maximum time limit reached but late submission allowed.
-	    if ($maxTimeExceeded === true) {
-	        $this->endItemSession();
-	        $this['completionStatus']->setValue(self::COMPLETION_STATUS_COMPLETED);
-	    }
-	    // -- Adaptive item.
-		else if ($this->assessmentItem->isAdaptive() === true && $this->submissionMode === SubmissionMode::INDIVIDUAL && $this['completionStatus']->getValue() === self::COMPLETION_STATUS_COMPLETED) {
-		    $this->endItemSession();
-		}
-		// -- Non-adaptive item + maxAttempts reached.
-		else if ($this->assessmentItem->isAdaptive() === false && $this['numAttempts']->getValue() >= $maxAttempts) {
-
-		    // Close only if $maxAttempts !== 0 because 0 means no limit!
-		    if ($maxAttempts !== 0) {
-		        $this->endItemSession();
-		    }
-
-		    // Even if there is no limit of attempts, we consider the item completed.
-		    $this['completionStatus']->setValue(self::COMPLETION_STATUS_COMPLETED);
-		}
-		// -- Non-adaptive - remaining attempts.
-		else if ($this->assessmentItem->isAdaptive() === false && $this['numAttempts']->getValue() < $maxAttempts) {
-		    $this['completionStatus']->setValue(self::COMPLETION_STATUS_COMPLETED);
-		}
-		// else...
-		// Wait for the next attempt.
-
-		$this->attempting = false;
-        $this->runCallback('endAttempt');
-	}
-
-	/**
-	 * Suspend the item session. The state will switch to SUSPENDED and the
-	 * 'duration' built-in variable is updated.
-	 *
-	 * @throws AssessmentItemSessionException With code STATE_VIOLATION if the state of the session is not INTERACTING nor MODAL_FEEDBACK prior to suspension.
-	 */
-	public function suspend() {
-
-	    if ($this->state !== AssessmentItemSessionState::SUSPENDED) {
-	        if ($this->state !== AssessmentItemSessionState::INTERACTING && $this->state !== AssessmentItemSessionState::MODAL_FEEDBACK) {
-	            $msg = "Cannot switch from state '" . AssessmentItemSessionState::getNameByConstant($this->state) . "' to state 'suspended'.";
-	            $code = AssessmentItemSessionException::STATE_VIOLATION;
-	            throw new AssessmentItemSessionException($msg, $this, $code);
-	        }
-
-	        $this->updateDuration();
-	        $this->state = AssessmentItemSessionState::SUSPENDED;
-            $this->runCallback('suspend');
-	    }
-	}
-
-	/**
-	 * Set the item session in INTERACTING state.
-	 *
-	 * @throws AssessmentItemSessionException With code STATE_VIOLATION if the state of the session is not INITIAL nor SUSPENDED nor MODAL_FEEDBACK nor INTERACTING.
-	 */
-	public function interact() {
-
-	    $state = $this->getState();
-
-	    if ($state !== AssessmentItemSessionState::INTERACTING) {
-	        if ($state !== AssessmentItemSessionState::INITIAL && $state !== AssessmentItemSessionState::SUSPENDED && $state !== AssessmentItemSessionState::MODAL_FEEDBACK) {
-	            $msg = "Cannot switch from state '" . AssessmentItemSessionState::getNameByConstant($state) . "' to state 'interacting'.";
-	            $code = AssessmentItemSessionException::STATE_VIOLATION;
-	            throw new AssessmentItemSessionException($msg, $this, $code);
-	        }
-
-	        $this->setState(AssessmentItemSessionState::INTERACTING);
-
-	        // Reset the time reference. If not, the time spent in SUSPENDED mode will be taken into account!
-	        $this->setTimeReference(new \DateTime('now', new DateTimeZone('UTC')));
-            $this->runCallback('interact');
-	    }
-	}
-
-	/**
-	 * Update the duration built-in variable. The update will only take
-	 * place if the current state of the item session is INTERACTING.
-	 *
-	 */
-	public function updateDuration() {
-	    // If the current state is INTERACTING update duration built-in variable.
-	    if ($this->getState() === AssessmentItemSessionState::INTERACTING) {
-	        $timeRef = $this->getTimeReference();
-	        $now = new DateTime('now', new DateTimeZone('UTC'));
-
-	        $data = &$this->getDataPlaceHolder();
-			$diff = $now->diff($timeRef);
-	        $data['duration']->getValue()->add($diff);
-
-	        $this->setTimeReference($now);
-
-	        foreach ($this->onDurationUpdate as $callBack) {
-	            call_user_func_array($callBack, array($this, QtiDuration::createFromDateInterval($diff)));
-	        }
-	    }
-	}
-
-	/**
-	 * Get the time that remains to the candidate to submit its responses.
-	 *
-	 * @return false|Duration A Duration object or false if there is no time limit.
-	 */
-	public function getRemainingTime() {
-	    $this->updateDuration();
-
-	    // false = unlimited
-	    $remainingTime = false;
-
-	    if ($this->hasTimeLimits() === true && $this->getTimeLimits()->hasMaxTime() === true) {
-	        $remainingTime = clone $this->getTimeLimits()->getMaxTime();
-	        $remainingTime->sub($this['duration']);
-	    }
-
-	    return $remainingTime;
-	}
-
-	/**
-	 * Close the item session because no more attempts are allowed. The 'completionStatus' built-in outcome variable
-	 * becomes 'completed', and the state of the item session becomes 'closed'.
-	 *
-	 * The item session ends if:
-	 *
-	 * * the candidate ends an attempt, the item is non-adaptive and the maximum amount of attempts is reached.
-	 * * the candidate ends an attempt, the is is adaptive and the completionStatus is 'complete'.
-	 *
-	 * If the current state is INTERACTING, the state is set to SUSPEND (to get 'duration' computed) and
-	 * then the state goes to CLOSED.
-	 */
-	public function endItemSession() {
-
-	    // If the candidate was interacting, suspend before
-	    // to get a correct state flow.
-	    if ($this->getState() === AssessmentItemSessionState::INTERACTING) {
-	        $this->suspend();
-	    }
-
-		$this->setState(AssessmentItemSessionState::CLOSED);
-		$this->setAttempting(false);
-	}
-
-	/**
-	 * Skip the item of the current item session. All response variables involved in the item session
-	 * will be set to their default value or NULL and submitted.
-	 *
-	 * @throws AssessmentItemSessionException If skipping is not allowed with respect with the current itemSessionControl.
-	 */
-	public function skip() {
-	    // allowSkipping is taken into account only if submission mode is INDIVIDUAL.
-	    if ($this->getItemSessionControl()->doesAllowSkipping() === false && $this->getSubmissionMode() === SubmissionMode::INDIVIDUAL) {
-	        // Skipping not allowed.
-	        $itemIdentifier = $this->getAssessmentItem()->getIdentifier();
-	        $msg = "Skipping item '${itemIdentifier}' is not allowed.";
-	        throw new AssessmentItemSessionException($msg, $this, AssessmentItemSessionException::SKIPPING_FORBIDDEN);
-	    }
-	    else {
-	        // Detect all response variables and submit them with their default value or NULL.
-	        foreach ($this->getAssessmentItem()->getResponseDeclarations() as $responseDeclaration) {
-	            $this->getVariable($responseDeclaration->getIdentifier())->applyDefaultValue();
-	        }
-
-	        // End the attempt with a null state.
-	        $this->endAttempt(null, $this->getSubmissionMode() === SubmissionMode::INDIVIDUAL);
-	    }
-	}
-
-	/**
-	 * Get the number of remaining attempts possible for the item session.
-	 * Be careful! If the item of the session is adaptive but not yet completed or if the maxAttempts is unlimited, -1 is returned
-	 * because there is no way to determine how much remaining attempts are available.
-	 *
-	 * @return integer The number of remaining items. -1 means unlimited.
-	 */
-	public function getRemainingAttempts() {
-	    $itemRef = $this->getAssessmentItem();
-
-	    $maxAttempts = $this->getItemSessionControl()->getMaxAttempts();
-	    if ($this->getSubmissionMode() === SubmissionMode::SIMULTANEOUS) {
-	        $maxAttempts = 1;
-	    }
-
-	    if ($itemRef->isAdaptive() === false) {
-	        if ($maxAttempts === 0) {
-	            // 0 means unlimited.
-	            return -1;
-	        }
-	        else if ($itemRef->isAdaptive() === false && $this->isMaxTimeReached() === false) {
-	            // The item is non-adaptative and is not completed nor time exceeded.
-	            return $maxAttempts - $this['numAttempts']->getValue();
-	        }
-	        else {
-	            return 0;
-	        }
-	    }
-	    else if ($itemRef->isAdaptive() === true && $this['completionStatus']->getValue() === self::COMPLETION_STATUS_COMPLETED) {
-	        // The item is adaptive and completed.
-	        return 0;
-	    }
-
-	    // The item is adaptive, and is not completed yet.
-	    return -1;
-	}
-
-	/**
-	 * Whether all non built-in response variables held by the session match their
-	 * associated correct response.
-	 *
-	 * If the item session has the NOT_SELECTED state, false is directly returned because
-	 * it is certain that there is no correct response yet in the session.
-	 *
-	 * @return boolean
-	 * @throws AssessmentItemSessionException With error code = RUNTIME_ERROR if an error occurs while processing the 'correct' QTI expression on a response variable held by the session.
-	 */
-	public function isCorrect() {
-
-	    if ($this->getState() === AssessmentItemSessionState::NOT_SELECTED) {
-	        // The session cannot be considered as correct if not yet selected
-	        // for presentation to the candidate.
-	        return false;
-	    }
-
-	    $data = &$this->getDataPlaceHolder();
-	    $excludedVariableIdentifiers = array('numAttempts', 'duration');
-
-	    foreach (array_keys($data) as $identifier) {
-	        $var = $data[$identifier];
-
-	        if ($var instanceof ResponseVariable && in_array($var->getIdentifier(), $excludedVariableIdentifiers) === false) {
-	            $isCorrect = $var->isCorrect();
-
-	            if ($isCorrect === false) {
-	                return false;
-	            }
-	        }
-	    }
-
-	    // All responses are correct.
-	    return true;
-	}
-
-	/**
-	 * Whether the item of the session has been attempted (at least once). In other words, items which the user has interacted,
-	 * whether or not they provided a response.
-	 *
-	 * @return boolean
-	 */
-	public function isPresented() {
-	    return $this['numAttempts']->getValue() > 0;
-	}
-
-	/**
-	 * Whether the item of the session has been selected for presentation to the candidate, regardless of whether the candidate
-	 * has attempted them or not.
-	 *
-	 * @return boolean
-	 */
-	public function isSelected() {
-	    return $this->getState() !== AssessmentItemSessionState::NOT_SELECTED;
-	}
-
-	    /**
->>>>>>> dd8aa7c7
      * Is the Item Session Partially/Fully responded
      *
      * Whether the item of the session has been attempted (at least once) and for which responses were given.
@@ -1893,19 +1041,11 @@
             return false;
         }
 
-<<<<<<< HEAD
         $excludedResponseVariables = ['numAttempts', 'duration'];
-=======
-        $excludedResponseVariables = array('numAttempts', 'duration');
->>>>>>> dd8aa7c7
         foreach ($this->getKeys() as $k) {
             $var = $this->getVariable($k);
 
             if ($var instanceof ResponseVariable && in_array($k, $excludedResponseVariables) === false) {
-<<<<<<< HEAD
-=======
-
->>>>>>> dd8aa7c7
                 $value = $var->getValue();
                 $defaultValue = $var->getDefaultValue();
 
@@ -1924,7 +1064,6 @@
         return (($partially) ? false : true);
     }
 
-<<<<<<< HEAD
     /**
      * Whether a new attempt is possible for this AssessmentItemSession.
      *
@@ -2034,111 +1173,6 @@
     }
 
     /**
-=======
-	/**
-	 * Whether a new attempt is possible for this AssessmentItemSession.
-	 *
-	 * @return boolean
-	 */
-	public function isAttemptable() {
-	    return $this->getRemainingAttempts() !== 0;
-	}
-
-	/**
-	 * Whether or not the item has been attempted at least one.
-	 *
-	 * @return boolean
-	 */
-	public function isAttempted() {
-	    return $this['numAttempts']->getValue() > 0;
-	}
-
-	/**
-	 * Get a cloned $duration with the acceptable latency of the item
-	 * session added.
-	 *
-	 * @return Duration $duration + acceptable latency.
-	 */
-	protected function getDurationWithLatency(QtiDuration $duration) {
-	    $duration = clone $duration;
-	    $duration->add($this->getAcceptableLatency());
-	    return $duration;
-	}
-
-	/**
-	 * Whether or not the maximum time limits in force are reached. If there is
-	 * no time limits in force, this method systematically returns false.
-	 *
-	 * @return boolean
-	 */
-	protected function isMaxTimeReached() {
-	    $reached = false;
-
-	    if ($this->hasTimeLimits() && $this->timeLimits->hasMaxTime() === true) {
-	        if ($this['duration']->getSeconds(true) > $this->getDurationWithLatency($this->timeLimits->getMaxTime())->getSeconds(true)) {
-	            $reached = true;
-	        }
-	    }
-
-	    return $reached;
-	}
-
-	/**
-	 * Get the ResponseVariable objects contained in the AssessmentItemSession.
-	 *
-	 * @param boolean $builtIn Whether to include the built-in ResponseVariables ('duration' and 'numAttempts').
-	 * @return State A State object composed exclusively with ResponseVariable objects.
-	 */
-	public function getResponseVariables($builtIn = true) {
-
-	    $state = new State();
-	    $data = $this->getDataPlaceHolder();
-
-	    foreach ($data as $id => $var) {
-	        if ($var instanceof ResponseVariable && ($builtIn === true || in_array($id, array('duration', 'numAttempts')) === false)) {
-	            $state->setVariable($var);
-	        }
-	    }
-
-	    return $state;
-	}
-
-	/**
-	 * Get the OutcomeVariable objects contained in the AssessmentItemSession.
-	 *
-	 * @param boolean $builtIn Whether to include the built-in OutcomeVariable 'completionStatus'.
-	 * @return State A State object composed exclusively with OutcomeVariable objects.
-	 */
-	public function getOutcomeVariables($builtIn = true) {
-
-	    $state = new State();
-	    $data = $this->getDataPlaceHolder();
-
-	    foreach ($data as $id => $var) {
-	        if ($var instanceof OutcomeVariable && ($builtIn === true || $id !== 'completionStatus')) {
-	            $state->setVariable($var);
-	        }
-	    }
-
-	    return $state;
-	}
-
-	/**
-	 * This protected method contains the logic of creating a new ResponseProcessingEngine object.
-	 *
-	 * @param ResponseProcessing $responseProcessing
-	 * @return ResponseProcessingEngine
-	 */
-	protected function createResponseProcessingEngine(ResponseProcessing $responseProcessing) {
-	    return new ResponseProcessingEngine($responseProcessing, $this);
-	}
-
-	public function onDurationUpdate(array $callback) {
-	    $this->onDurationUpdate[] = $callback;
-	}
-
-    /**
->>>>>>> dd8aa7c7
      * Register callback function which will be invoked after method
      * specified in the <i>$eventName</i> parameter is called.
      * Events available for callback registration:
@@ -2181,7 +1215,6 @@
         }
     }
 
-<<<<<<< HEAD
     /**
      * @see \qtism\common\collections\AbstractCollection::__clone()
      */
@@ -2195,21 +1228,12 @@
         }
 
         $this->setDataPlaceHolder($newData);
-=======
-	public function __clone() {
-	    $newData = array();
-	    $oldData = $this->getDataPlaceHolder();
-
-	    foreach ($oldData as $k => $v) {
-	        $newData[$k] = clone $v;
-	    }
-
-	    $this->setDataPlaceHolder($newData);
-	}
+    }
 
     /**
      * Method will determine if an item is externally scored
      * Item that contain externalScored attribute in OutcomeDeclaration is considered as item externally scored
+     *
      * @param OutcomeDeclarationCollection $outcomeDeclarations
      *
      * @return bool
@@ -2224,6 +1248,5 @@
         }
 
         return false;
->>>>>>> dd8aa7c7
     }
 }