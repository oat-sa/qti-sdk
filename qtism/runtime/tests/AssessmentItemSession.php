--- conflicted
+++ resolved
@@ -789,12 +789,8 @@
 	        $this->setState(AssessmentItemSessionState::INTERACTING);
 	        
 	        // Reset the time reference. If not, the time spent in SUSPENDED mode will be taken into account!
-<<<<<<< HEAD
 	        $this->setTimeReference(new \DateTime('now', new DateTimeZone('UTC')));
-=======
-	        $this->setTimeReference(new DateTime('now', new DateTimeZone('UTC')));
             $this->runCallback('interact');
->>>>>>> 24dd4bbf
 	    }
 	}
 	
