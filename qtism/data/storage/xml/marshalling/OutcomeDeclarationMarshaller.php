--- conflicted
+++ resolved
@@ -15,18 +15,10 @@
  * along with this program; if not, write to the Free Software
  * Foundation, Inc., 51 Franklin Street, Fifth Floor, Boston, MA 02110-1301, USA.
  *
-<<<<<<< HEAD
  * Copyright (c) 2013-2020 (original work) Open Assessment Technologies SA (under the project TAO-PRODUCT);
  *
  * @author Jérôme Bogaerts <jerome@taotesting.com>
  * @license GPLv2
-=======
- * Copyright (c) 2013 (original work) Open Assessment Technologies SA (under the project TAO-PRODUCT);
- *
- * @author Jérôme Bogaerts, <jerome@taotesting.com>
- * @license GPLv2
- * @package
->>>>>>> dd8aa7c7
  */
 
 namespace qtism\data\storage\xml\marshalling;
@@ -36,16 +28,11 @@
 use qtism\data\QtiComponent;
 use qtism\data\state\ExternalScored;
 use qtism\data\state\OutcomeDeclaration;
-<<<<<<< HEAD
-=======
-use qtism\data\ViewCollection;
->>>>>>> dd8aa7c7
 use qtism\data\View;
 use qtism\data\ViewCollection;
 
 /**
  * Marshalling/Unmarshalling implementation for outcomeDeclaration.
-<<<<<<< HEAD
  */
 class OutcomeDeclarationMarshaller extends VariableDeclarationMarshaller
 {
@@ -104,6 +91,10 @@
             $element->appendChild($lookupTableMarshaller->marshall($component->geTLookupTable()));
         }
 
+        if ($component->getExternalScored() !== null) {
+            static::setDOMElementAttribute($element, 'externalScored', ExternalScored::getNameByConstant($component->getExternalScored()));
+        }
+
         return $element;
     }
 
@@ -123,8 +114,13 @@
             $object->setCardinality($baseComponent->getCardinality());
             $object->setDefaultValue($baseComponent->getDefaultValue());
 
+            // Set external scored attribute
+            if (($externalScoring = static::getDOMElementAttributeAs($element, 'externalScored')) != null) {
+                $object->setExternalScored(ExternalScored::getConstantByName($externalScoring));
+            }
+
             // deal with views.
-            if (($views = static::getDOMElementAttributeAs($element, 'view')) != null) {
+            if (($views = static::getDOMElementAttributeAs($element, 'view')) !== null) {
                 $viewCollection = new ViewCollection();
                 foreach (explode("\x20", $views) as $viewName) {
                     $viewCollection[] = View::getConstantByName($viewName);
@@ -190,160 +186,4 @@
     {
         return 'outcomeDeclaration';
     }
-=======
- *
- * @author Jérôme Bogaerts <jerome@taotesting.com>
- *
- */
-class OutcomeDeclarationMarshaller extends VariableDeclarationMarshaller {
-
-	/**
-	 * Marshall an OutcomeDeclaration object into a DOMElement object.
-	 *
-	 * @param QtiComponent $component An OutcomeDeclaration object.
-	 * @return DOMElement The according DOMElement object.
-	 */
-	protected function marshall(QtiComponent $component) {
-		$element = parent::marshall($component);
-
-		// deal with views.
-		// !!! If $arrayViews contain all possible views, it means that the treated
-		// !!! outcome is relevant to all views, as per QTI 2.1 spec.
-		if (!in_array($component->getViews()->getArrayCopy(), View::asArray())) {
-			$arrayViews = array();
-			foreach ($component->getViews() as $view) {
-				$arrayViews[] = View::getNameByConstant($view);
-			}
-
-			if (count($arrayViews) > 0) {
-				static::setDOMElementAttribute($element, 'view', implode("\x20", $arrayViews));
-			}
-		}
-
-		// deal with interpretation.
-		if ($component->getInterpretation() != '') {
-			static::setDOMElementAttribute($element, 'interpretation', $component->getInterpretation());
-		}
-
-		// deal with long interpretation.
-		if ($component->getLongInterpretation() != '') {
-			static::setDOMElementAttribute($element, 'longInterpretation', $component->getLongInterpretation());
-		}
-
-		// Deal with normal maximum.
-		if ($component->getNormalMaximum() !== false) {
-			static::setDOMElementAttribute($element, 'normalMaximum', $component->getNormalMaximum());
-		}
-
-		// Deal with normal minimum.
-		if ($component->getNormalMinimum() !== false) {
-			static::setDOMElementAttribute($element, 'normalMinimum', $component->getNormalMinimum());
-		}
-
-		// Deal with mastery value.
-		if ($component->getMasteryValue() !== false) {
-			static::setDOMElementAttribute($element, 'masteryValue', $component->getMasteryValue());
-		}
-
-		// Deal with lookup table.
-		if ($component->getLookupTable() != null) {
-			$lookupTableMarshaller = $this->getMarshallerFactory()->createMarshaller($component->getLookupTable(), array($component->getBaseType()));
-			$element->appendChild($lookupTableMarshaller->marshall($component->geTLookupTable()));
-		}
-
-		if ($component->getExternalScored() !== null) {
-		    static::setDOMElementAttribute($element, 'externalScored', ExternalScored::getNameByConstant($component->getExternalScored()));
-        }
-
-
-		return $element;
-	}
-
-	/**
-	 * Unmarshall a DOMElement object corresponding to a QTI outcomeDeclaration element.
-	 *
-	 * @param DOMElement $element A DOMElement object.
-	 * @return QtiComponent An OutcomeDeclaration object.
-	 * @throws UnmarshallingException
-	 */
-	protected function unmarshall(DOMElement $element) {
-
-		try {
-			$baseComponent = parent::unmarshall($element);
-			$object = new OutcomeDeclaration($baseComponent->getIdentifier());
-			$object->setBaseType($baseComponent->getBaseType());
-			$object->setCardinality($baseComponent->getCardinality());
-			$object->setDefaultValue($baseComponent->getDefaultValue());
-
-            // Set external scored attribute
-            if (($externalScoring = static::getDOMElementAttributeAs($element, 'externalScored')) != null) {
-			    $object->setExternalScored(ExternalScored::getConstantByName($externalScoring));
-            }
-
-			// deal with views.
-			if (($views = static::getDOMElementAttributeAs($element, 'view')) !== null) {
-				$viewCollection = new ViewCollection();
-				foreach (explode("\x20", $views) as $viewName) {
-					$viewCollection[] = View::getConstantByName($viewName);
-				}
-
-				$object->setViews($viewCollection);
-			}
-
-			// deal with interpretation.
-			if (($interpretation = static::getDOMElementAttributeAs($element, 'interpretation')) != null) {
-				$object->setInterpretation($interpretation);
-			}
-
-			// deal with longInterpretation.
-			if (($longInterpretation = static::getDOMElementAttributeAs($element, 'longInterpretation')) != null) {
-				$object->setLongInterpretation($longInterpretation);
-			}
-
-			// deal with normalMaximum.
-			if (($normalMaximum = static::getDOMElementAttributeAs($element, 'normalMaximum', 'float')) !== null) {
-				$object->setNormalMaximum($normalMaximum);
-			}
-
-			// deal with normalMinimum.
-			if (($normalMinimum = static::getDOMElementAttributeAs($element, 'normalMinimum', 'float')) !== null) {
-				$object->setNormalMinimum($normalMinimum);
-			}
-
-			// deal with matseryValue.
-			if (($masteryValue = static::getDOMElementAttributeAs($element, 'masteryValue', 'float')) !== null) {
-				$object->setMasteryValue($masteryValue);
-			}
-
-			// deal with lookupTable.
-			$interpolationTables = $element->getElementsByTagName('interpolationTable');
-			$matchTable = $element->getElementsByTagName('matchTable');
-
-			if ($interpolationTables->length == 1 || $matchTable->length == 1) {
-				// we have a lookupTable defined.
-				$lookupTable = null;
-
-				if ($interpolationTables->length == 1) {
-					$lookupTable = $interpolationTables->item(0);
-				}
-				else {
-					$lookupTable = $matchTable->item(0);
-				}
-
-				$lookupTableMarshaller = $this->getMarshallerFactory()->createMarshaller($lookupTable, array($object->getBaseType()));
-				$object->setLookupTable($lookupTableMarshaller->unmarshall($lookupTable));
-			}
-
-			return $object;
-		}
-		catch (InvalidArgumentException $e) {
-			$msg = "An unexpected error occured while unmarshalling the outcomeDeclaration.";
-			throw new UnmarshallingException($msg, $element, $e);
-		}
-	}
-
-	public function getExpectedQtiClassName() {
-		return 'outcomeDeclaration';
-	}
->>>>>>> dd8aa7c7
 }