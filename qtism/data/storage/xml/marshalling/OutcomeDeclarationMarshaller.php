--- conflicted
+++ resolved
@@ -93,11 +93,7 @@
             $element->appendChild($lookupTableMarshaller->marshall($component->geTLookupTable()));
         }
 
-<<<<<<< HEAD
-        if ($component->isExternallyScored()) {
-=======
 		if (Version::compare($version, '2.2.0', '>=') === true && $component->isExternallyScored()) {
->>>>>>> 751e8113
             static::setDOMElementAttribute($element, 'externalScored', ExternalScored::getNameByConstant($component->getExternalScored()));
         }
 
