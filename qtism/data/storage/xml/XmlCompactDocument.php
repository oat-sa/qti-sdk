--- conflicted
+++ resolved
@@ -307,43 +307,6 @@
     }
 
     /**
-<<<<<<< HEAD
-     * Validate the compact AssessmentTest XML document according to the relevant XSD schema.
-     * If $filename is provided, the file pointed by $filename will be used instead
-     * of the default schema.
-     *
-     * @param string $filename An optional filename to force the validation against a particular schema.
-     * @throws XmlStorageException
-     */
-    public function schemaValidate($filename = '')
-    {
-        if (empty($filename)) {
-            $dS = DIRECTORY_SEPARATOR;
-            // default xsd for AssessmentTest.
-            $filename = dirname(__FILE__) . $dS . 'schemes' . $dS . 'qticompact_v1p0.xsd';
-        }
-
-        parent::schemaValidate($filename);
-    }
-
-    /**
-     * Override of XmlDocument.
-     *
-     * Specifies the correct XSD schema locations and main namespace
-     * for the root element of a Compact XML document.
-     *
-     * @param DOMElement $rootElement The root element of a compact XML document.
-     */
-    public function decorateRootElement(DOMElement $rootElement)
-    {
-        $rootElement->setAttribute('xmlns', 'http://www.imsglobal.org/xsd/imsqti_v2p1');
-        $rootElement->setAttributeNS('http://www.w3.org/2000/xmlns/', 'xmlns:xsi', 'http://www.w3.org/2001/XMLSchema-instance');
-        $rootElement->setAttributeNS('http://www.w3.org/2001/XMLSchema-instance', 'xsi:schemaLocation', 'http://www.taotesting.com/xsd/qticompact_v1p0.xsd');
-    }
-
-    /**
-=======
->>>>>>> 751e8113
      * @see \qtism\data\storage\xml\XmlDocument::beforeSave()
      */
     public function beforeSave(QtiComponent $documentComponent, $uri)
