--- conflicted
+++ resolved
@@ -15,18 +15,10 @@
  * along with this program; if not, write to the Free Software
  * Foundation, Inc., 51 Franklin Street, Fifth Floor, Boston, MA 02110-1301, USA.
  *
-<<<<<<< HEAD
  * Copyright (c) 2013-2020 (original work) Open Assessment Technologies SA (under the project TAO-PRODUCT);
  *
  * @author Jérôme Bogaerts <jerome@taotesting.com>
  * @license GPLv2
-=======
- * Copyright (c) 2013 (original work) Open Assessment Technologies SA (under the project TAO-PRODUCT);
- *
- * @author Jérôme Bogaerts, <jerome@taotesting.com>
- * @license GPLv2
- * @package
->>>>>>> dd8aa7c7
  */
 
 namespace qtism\data\state;
@@ -58,16 +50,6 @@
  * If no default value is given in the declaration then the outcome variable is initialized to
  * NULL unless the outcome is of a numeric type (integer or float) in which case it is
  * initialized to 0.
-<<<<<<< HEAD
-=======
- *
- * For Non-adaptive Items, the values of the outcome variables are reset to their default
- * values prior to each invocation of responseProcessing. For Adaptive Items the outcome
- * variables retain the values that were assigned to them during the previous invocation of
- * response processing. For more information, see Response Processing.
- *
- * @author Jérôme Bogaerts <jerome@taotesting.com>
->>>>>>> dd8aa7c7
  *
  * For Non-adaptive Items, the values of the outcome variables are reset to their default
  * values prior to each invocation of responseProcessing. For Adaptive Items the outcome
@@ -76,10 +58,6 @@
  */
 class OutcomeDeclaration extends VariableDeclaration
 {
-<<<<<<< HEAD
-=======
-
->>>>>>> dd8aa7c7
     /**
      * From IMS QTI:
      *
@@ -95,11 +73,7 @@
      * be able to view an outcome variable the view attribute should contain a
      * comma delimited list.
      *
-<<<<<<< HEAD
      * @var ViewCollection
-=======
-     * @var Viewcollection
->>>>>>> dd8aa7c7
      * @qtism-bean-property
      */
     private $views;
@@ -175,29 +149,18 @@
     private $lookupTable = null;
 
     /**
-<<<<<<< HEAD
-=======
      * The externalScored attribute is determining custom way to score item
      * @var integer|null
      */
     private $externalScored = null;
 
     /**
->>>>>>> dd8aa7c7
      * Create a new instanceof OutcomeDeclaration.
      *
      * @param string $identifier A QTI identifier.
      * @param int $baseType A value from the BaseType enumeration.
      * @param int $cardinality A value from the Cardinality enumeration.
      * @param DefaultValue $defaultValue A DefaultValue object.
-<<<<<<< HEAD
-     * @throws InvalidArgumentException If one or more of the arguments are invalid.
-     */
-    public function __construct($identifier, $baseType = -1, $cardinality = Cardinality::SINGLE, DefaultValue $defaultValue = null)
-    {
-        parent::__construct($identifier, $baseType, $cardinality, $defaultValue);
-        $this->setViews(new ViewCollection());
-=======
      * @param int|null $externalScored A ExternalScore object.
      *
      * @throws InvalidArgumentException If one or more of the arguments are invalid.
@@ -229,7 +192,6 @@
     public function getExternalScored()
     {
         return $this->externalScored;
->>>>>>> dd8aa7c7
     }
 
     /**
@@ -237,11 +199,7 @@
      * collection is empty, it means that the outcomeDeclaration is relevant to
      * all views.
      *
-<<<<<<< HEAD
      * @return ViewCollection A Collection of values that are values from the View enumeration.
-=======
-     * @return Viewcollection A Collection of values that are values from the View enumeration.
->>>>>>> dd8aa7c7
      */
     public function getViews()
     {
@@ -274,10 +232,7 @@
      * Set the human interpretation of the outcome variable's value.
      *
      * @param string $interpretation A string.
-<<<<<<< HEAD
-=======
-     *
->>>>>>> dd8aa7c7
+     *
      * @throws InvalidArgumentException If $interpretation is not a string.
      */
     public function setInterpretation($interpretation)
@@ -304,10 +259,7 @@
      * Set a link (URI) to an extended interpretation of the outcome variable's value.
      *
      * @param string $longInterpretation A string.
-<<<<<<< HEAD
-=======
-     *
->>>>>>> dd8aa7c7
+     *
      * @throws InvalidArgumentException If $longInterpretation is not a string.
      */
     public function setLongInterpretation($longInterpretation)
@@ -334,10 +286,7 @@
      * Set the normal minimum.
      *
      * @param boolean|numeric $normalMinimum A numeric value.
-<<<<<<< HEAD
-=======
-     *
->>>>>>> dd8aa7c7
+     *
      * @throws InvalidArgumentException If $normalMinimum is not numeric nor false.
      */
     public function setNormalMinimum($normalMinimum)
@@ -364,10 +313,7 @@
      * Set the normal maximum.
      *
      * @param boolean|number $normalMaximum A numeric value.
-<<<<<<< HEAD
-=======
-     *
->>>>>>> dd8aa7c7
+     *
      * @throws InvalidArgumentException If $normalMaximum is not a numeric value nor false.
      */
     public function setNormalMaximum($normalMaximum)
@@ -394,10 +340,7 @@
      * Set the mastery value. Set to false if not specified.
      *
      * @param boolean|number $masteryValue A numeric value or false.
-<<<<<<< HEAD
-=======
-     *
->>>>>>> dd8aa7c7
+     *
      * @throws InvalidArgumentException If $masteryValue is not numeric nor false.
      */
     public function setMasteryValue($masteryValue)
@@ -430,23 +373,17 @@
         $this->lookupTable = $lookupTable;
     }
 
-<<<<<<< HEAD
     /**
      * @see \qtism\data\state\VariableDeclaration::getQtiClassName()
      */
-=======
->>>>>>> dd8aa7c7
     public function getQtiClassName()
     {
         return 'outcomeDeclaration';
     }
 
-<<<<<<< HEAD
     /**
      * @see \qtism\data\state\VariableDeclaration::getComponents()
      */
-=======
->>>>>>> dd8aa7c7
     public function getComponents()
     {
         $comp = parent::getComponents()->getArrayCopy();
