{
	"name": "qtism/qtism",
	"description": "OAT QTI Software Module Library",
	"type": "library",
	"authors": [
		{
			"name": "Open Assessment Technologies S.A.",
			"homepage": "http://www.taotesting.com"
		},
		{
			"name": "Jérôme Bogaerts",
			"email": "jerome@taotesting.com",
			"homepage": "http://www.taotesting.com",
			"role": "Developer"
		}
	],
	"support": {
		"forum": "http://forum.taotesting.com",
		"issues": "http://forge.taotesting.com"
	},
	"keywords" : ["QTI", "IMS", "OAT", "TAO", "CBA", "Computer-Based Assessment", "Computer-Aided Assessment", "Computer-Assisted Assessment"],
	"homepage" : "http://www.taotesting.com",
	"license" : [
		"GPL-2.0-only"
	],
	"require" : {
		"php" : "~7.0",
		"oat-sa/lib-tao-dtms" :  "1.0.0",
<<<<<<< HEAD
		"ext-dom": "*"
=======
		"ext-libxml": "*"
>>>>>>> 751e8113
	},
	"require-dev": {
		"phpunit/phpunit": "<6.0.0",
		"squizlabs/php_codesniffer": "3.*",
    },
	"autoload": {
		"psr-0": {
			"qtism\\": "."
		}
	},
	"autoload-dev": {
		"psr-0": {
			"qtismtest": "test"
		}
	}
}<|MERGE_RESOLUTION|>--- conflicted
+++ resolved
@@ -26,15 +26,12 @@
 	"require" : {
 		"php" : "~7.0",
 		"oat-sa/lib-tao-dtms" :  "1.0.0",
-<<<<<<< HEAD
-		"ext-dom": "*"
-=======
+		"ext-dom": "*",
 		"ext-libxml": "*"
->>>>>>> 751e8113
 	},
 	"require-dev": {
 		"phpunit/phpunit": "<6.0.0",
-		"squizlabs/php_codesniffer": "3.*",
+		"squizlabs/php_codesniffer": "3.*"
     },
 	"autoload": {
 		"psr-0": {
