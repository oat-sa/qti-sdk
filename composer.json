{
	"name": "qtism/qtism",
	"description": "OAT QTI Software Module Library",
	"type": "library",
	"version": "0.19.0",
	"authors": [
		{
			"name": "Open Assessment Technologies S.A.",
			"homepage": "http://www.taotesting.com"
		},
		{
			"name": "Jérôme Bogaerts",
			"email": "jerome@taotesting.com",
			"homepage": "http://www.taotesting.com",
			"role": "Developer"
		}
	],
	"support": {
		"forum": "http://forum.taotesting.com",
		"issues": "http://forge.taotesting.com"
	},
	"keywords" : ["QTI", "IMS", "OAT", "TAO", "CBA", "Computer-Based Assessment", "Computer-Aided Assessment", "Computer-Assisted Assessment"],
	"homepage" : "http://www.taotesting.com",
	"license" : [
		"GPL-2.0-only"
	],
	"require" : {
		"php" : "~7.0",
		"oat-sa/lib-tao-dtms" :  "1.0.0"
	},
	"require-dev": {
<<<<<<< HEAD
		"phpunit/PHPUnit": "<6.0.0",
		"squizlabs/php_codesniffer": "3.*"
=======
		"phpunit/phpunit": "<6.0.0"
>>>>>>> dd8aa7c7
	},
	"autoload": {
		"psr-0": {
			"qtism\\": "."
		}
	}
}<|MERGE_RESOLUTION|>--- conflicted
+++ resolved
@@ -29,12 +29,8 @@
 		"oat-sa/lib-tao-dtms" :  "1.0.0"
 	},
 	"require-dev": {
-<<<<<<< HEAD
 		"phpunit/PHPUnit": "<6.0.0",
 		"squizlabs/php_codesniffer": "3.*"
-=======
-		"phpunit/phpunit": "<6.0.0"
->>>>>>> dd8aa7c7
 	},
 	"autoload": {
 		"psr-0": {
