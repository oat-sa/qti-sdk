--- conflicted
+++ resolved
@@ -25,11 +25,7 @@
 		"GPL-2.0-only"
 	],
 	"require" : {
-<<<<<<< HEAD
-		"php" : ">=7.0",
-=======
 		"php" : "~7.0",
->>>>>>> 403414f1
 		"oat-sa/lib-tao-dtms" :  "1.0.0"
 	},
 	"require-dev": {
