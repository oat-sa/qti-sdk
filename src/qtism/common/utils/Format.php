--- conflicted
+++ resolved
@@ -25,7 +25,6 @@
 
 use DateInterval;
 use Exception;
-use InvalidArgumentException;
 use qtism\common\utils\data\CharacterMap;
 use ValueError;
 
@@ -164,7 +163,7 @@
     /**
      * Whether a given $string is a URI.
      *
-     * @param mixed $string A string value.
+     * @param string $string A string value.
      * @return bool Whether $string is a valid URI.
      * @link http://en.wikipedia.org/wiki/Uniform_Resource_Identifier
      */
@@ -320,13 +319,10 @@
      *
      * For compatibility reasons, float formatted numbers will also
      * be accepted as valid numbers to compose coordinates.
-     * 
+     *
      * For example '0, 20, 100, 20' is a valid coordinate collection to
      * describe a rectangle shape.
      *
-     * For example '0, 20, 100, 20' is a valid coordinate collection to
-     * describe a rectangle shape.
-     *
      * @param string $string A given string.
      * @return bool Whether $string is a valid coordinate collection.
      */
@@ -357,15 +353,7 @@
      */
     public static function isClass(string $string): bool
     {
-<<<<<<< HEAD
-        if (!is_string($string)) {
-            return false;
-        }
-
-        $pattern = "/^(?:[^\s]+?(?:\x20){0,})+$/";
-=======
         $pattern = "/^\S+(?: +\S+)*$/";
->>>>>>> 151d8c00
         return preg_match($pattern, $string) === 1;
     }
 
@@ -573,7 +561,7 @@
 
     public static function isAriaLevel(string $level): bool
     {
-         return is_numeric($level) && (int)$level >= 1;
+        return is_numeric($level) && (int)$level >= 1;
     }
 
     public static function isAriaIdRefs(string $ariaIdRefs): bool
