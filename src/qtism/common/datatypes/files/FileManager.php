<?php

declare(strict_types=1);

/**
 * This program is free software; you can redistribute it and/or
 * modify it under the terms of the GNU General Public License
 * as published by the Free Software Foundation; under version 2
 * of the License (non-upgradable).
 *
 * This program is distributed in the hope that it will be useful,
 * but WITHOUT ANY WARRANTY; without even the implied warranty of
 * MERCHANTABILITY or FITNESS FOR A PARTICULAR PURPOSE.  See the
 * GNU General Public License for more details.
 *
 * You should have received a copy of the GNU General Public License
 * along with this program; if not, write to the Free Software
 * Foundation, Inc., 51 Franklin Street, Fifth Floor, Boston, MA  02110-1301, USA.
 *
 * Copyright (c) 2014-2022 (original work) Open Assessment Technologies SA (under the project TAO-PRODUCT);
 *
 * @author Jérôme Bogaerts <jerome@taotesting.com>
 * @license GPLv2
 */

namespace qtism\common\datatypes\files;

use qtism\common\datatypes\QtiFile;

/**
 * The File Management System of QTISM is an augmented implementation
 * of AbstractFactory. In addition to focusing on the creation of various
 * implementations of the File interface, it also provides a way to delete
 * created Files.
 *
 * This interface represents the AbstractFactory interface of the
 * AbstractFactory Design Pattern.
 *
 * @see http://en.wikipedia.org/wiki/Abstract_factory_pattern The Abstract Factory Design Pattern.
 */
interface FileManager
{
    /**
     * Instantiate an implementation of File which focuses
     * on keeping a file on the file system from an existing file.
     *
     * @param string $path The path to the file containing the data of the returned File object.
     * @param string $mimeType The MIME type of the resulting File object.
     * @param string $filename The filename of the resulting File object.
     * @return QtiFile
     * @throws FileManagerException
     */
    public function createFromFile($path, $mimeType, $filename = ''): QtiFile;

    /**
     * Instantiate an implementation of File which focuses
     * on keeping a file on the file system from a $data binary string.
     *
     * @param string $data A binary string representing the data.
     * @param string $mimeType The MIME type of the resulting File object.
     * @param string $filename The filename of the resulting File object.
     * @param string|null $path A path for file provided externally of the resulting File object
     * @return QtiFile
     * @throws FileManagerException
     */
<<<<<<< HEAD
    public function createFromData($data, $mimeType, $filename = ''): QtiFile;
=======
    public function createFromData($data, $mimeType, $filename = '', $path = null): QtiFile;
>>>>>>> b693e6e3

    /**
     * Retrieve a previously created instance by $identifier.
     *
     * @param string $identifier
     * @param string|null $filename
     * @throws FileManagerException
     */
    public function retrieve($identifier, $filename = null);

    /**
     * Delete a given QtiFile from its storage.
     *
     * @param QtiFile $file A persistent file to be deleted gracefully.
     * @throws FileManagerException
     */
    public function delete(QtiFile $file);
}<|MERGE_RESOLUTION|>--- conflicted
+++ resolved
@@ -1,6 +1,4 @@
 <?php
-
-declare(strict_types=1);
 
 /**
  * This program is free software; you can redistribute it and/or
@@ -63,11 +61,7 @@
      * @return QtiFile
      * @throws FileManagerException
      */
-<<<<<<< HEAD
-    public function createFromData($data, $mimeType, $filename = ''): QtiFile;
-=======
     public function createFromData($data, $mimeType, $filename = '', $path = null): QtiFile;
->>>>>>> b693e6e3
 
     /**
      * Retrieve a previously created instance by $identifier.
