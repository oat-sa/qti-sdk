<?php

/**
 * This program is free software; you can redistribute it and/or
 * modify it under the terms of the GNU General Public License
 * as published by the Free Software Foundation; under version 2
 * of the License (non-upgradable).
 *
 * This program is distributed in the hope that it will be useful,
 * but WITHOUT ANY WARRANTY; without even the implied warranty of
 * MERCHANTABILITY or FITNESS FOR A PARTICULAR PURPOSE. See the
 * GNU General Public License for more details.
 *
 * You should have received a copy of the GNU General Public License
 * along with this program; if not, write to the Free Software
 * Foundation, Inc., 51 Franklin Street, Fifth Floor, Boston, MA 02110-1301, USA.
 *
 * Copyright (c) 2013-2020 (original work) Open Assessment Technologies SA (under the project TAO-PRODUCT);
 *
 * @author Jérôme Bogaerts <jerome@taotesting.com>
 * @author Julien Sébire <julien@taotesting.com>
 * @license GPLv2
 */

namespace qtism\data\storage\xml;

use DOMDocument;
use DOMElement;
use DOMException;
use InvalidArgumentException;
<<<<<<< HEAD
use League\Flysystem\FilesystemException;
use League\Flysystem\Local\LocalFilesystemAdapter;
=======
>>>>>>> 2db8473f
use League\Flysystem\Filesystem;
use League\Flysystem\UnableToReadFile;
use LogicException;
use qtism\common\dom\SerializableDomDocument;
use qtism\common\utils\Url;
use qtism\data\AssessmentItem;
use qtism\data\content\Flow;
use qtism\data\processing\ResponseProcessing;
use qtism\data\QtiComponent;
use qtism\data\QtiComponentCollection;
use qtism\data\QtiComponentIterator;
use qtism\data\QtiDocument;
use qtism\data\storage\xml\filesystem\FilesystemFactory;
use qtism\data\storage\xml\filesystem\FilesystemInterface;
use qtism\data\storage\xml\filesystem\FilesystemException;
use qtism\data\storage\xml\filesystem\FlysystemV1Filesystem;
use qtism\data\storage\xml\marshalling\MarshallerNotFoundException;
use qtism\data\storage\xml\marshalling\MarshallingException;
use qtism\data\storage\xml\marshalling\UnmarshallingException;
use qtism\data\storage\xml\versions\QtiVersion;
use qtism\data\TestPart;
use ReflectionClass;
use ReflectionException;
use RuntimeException;

/**
 * This class represents a QTI-XML Document.
 */
class XmlDocument extends QtiDocument
{
    /**
     * Lib Xml configuration flags for Xml loading.
     */
    public const LIB_XML_FLAGS = LIBXML_COMPACT | LIBXML_NONET | LIBXML_XINCLUDE | LIBXML_BIGLINES | LIBXML_PARSEHUGE;

    private const REF_ELEMENTS = ['assessmentSectionRef', 'assessmentItemRef'];

    /**
     * The produced domDocument after a successful call to
     * XmlDocument::load or XmlDocument::save.
     *
     * @var SerializableDomDocument
     */
    private $domDocument;

    /**
     * The Filesystem implementation in use. Contains null
     * in case of old fashioned local file system implementation.
     *
     * @var null|FilesystemInterface
     */
    private $filesystem;

    public function __toString(): string
    {
        return $this->saveToString(false);
    }

    /**
     * Set the SerializableDomDocument object in use.
     *
     * @param SerializableDomDocument $domDocument A SerializableDomDocument object.
     */
    protected function setDomDocument(SerializableDomDocument $domDocument)
    {
        $this->domDocument = $domDocument;
    }

    /**
     * Get the DOMDocument object in use.
     *
     * @return DOMDocument
     */
    public function getDomDocument()
    {
        return $this->domDocument->getDom();
    }

    /**
     * Set the Filesystem implementation.
     *
     * Set the Filesystem implementation to be used. As soon as an implementation is set,
     * all subsequent creations of related XmlDocument objects will use this Filesystem
     * implementation.
     *
     * @param Filesystem|FilesystemInterface|null $filesystem
     */
    public function setFilesystem($filesystem = null)
    {
<<<<<<< HEAD
        if ($filesystem === null) {
            $filesystem = new Filesystem(new LocalFilesystemAdapter('/'));
=======
        if (!$filesystem) {
            $filesystem = FilesystemFactory::local();
>>>>>>> 2db8473f
        }

        // Support backwards compatibility of old Flysystem v1 Filesystems being passed into this class
        if (FilesystemFactory::isFlysystemV1Installed() && $filesystem instanceof Filesystem) {
            $filesystem = new FlysystemV1Filesystem($filesystem);
        }

        if (!$filesystem instanceof FilesystemInterface) {
            throw new RuntimeException('Invalid filesystem provided.  Instance of FilesystemInterface required');
        }

        $this->filesystem = $filesystem;
    }

    /**
     * Get the Filesystem implementation.
     *
     * Get the Filesystem implementation currently in use. Returns null
     * in case of the local file system is in use.
     *
     * @return FilesystemInterface|null
     */
    protected function getFilesystem(): FilesystemInterface
    {
        if ($this->filesystem === null) {
            $this->setFilesystem();
        }
        return $this->filesystem;
    }

    /**
     * Load a QTI-XML assessment file. The file will be loaded and represented in
     * an AssessmentTest object.
     *
     * If the XmlDocument object was previously with a QTI version which does not
     * correspond to version in use in the loaded file, the version found into
     * the file will supersede the version specified at instantiation time.
     *
     * In case of a Filesystem object being injected prior to the call via the XmlDocument::setFilesystem()
     * method, the data will be loaded through this implementation. Otherwise, it will be loaded from the
     * local filesystem.
     *
     * @param string $url The Uniform Resource Identifier that identifies/locate the file.
     * @param bool $validate Whether or not the file must be validated unsing XML Schema? Default is false.
     * @throws XmlStorageException If an error occurs while loading the QTI-XML file.
     */
    public function load(string $url, $validate = false): void
    {
        $this->loadImplementation($this->loadFromFile($url), $validate);
        $this->setUrl($url);
    }

    /**
     * Load QTI-XML from string.
     *
     * @param string $string The QTI-XML string.
     * @param bool $validate XML Schema validation? Default is false.
     * @throws XmlStorageException If an error occurs while parsing $string.
     */
    public function loadFromString(string $string, $validate = false): void
    {
        $this->loadImplementation($string, $validate);
        $this->setUrl('');
    }

    /**
     * Implementation of load.
     *
     * @param mixed $data
     * @param bool $validate
     * @throws XmlStorageException
     */
    protected function loadImplementation($data, bool $validate): void
    {
        // Pre-check to throw an appropriate exception when load from an empty string.
        if ($data === '') {
            $msg = 'Cannot load QTI from an empty string.';
            throw new XmlStorageException($msg, XmlStorageException::READ);
        }

        $doc = new SerializableDomDocument('1.0', 'UTF-8');
        $doc->preserveWhiteSpace = true;
        $this->setDomDocument($doc);

        $this->loadXml($data);

        // Infer the QTI version.
        try {
            // Prefers the version contained in the XML payload if valid.
            $this->setVersion($this->inferVersion());
        } catch (XmlStorageException $exception) {
            // If not valid, keeps the version set on object creation.
        }

        if ($validate) {
            $this->schemaValidate();
        }

        // Unmarshalls the root element.
        $component = $this->unmarshallElement($this->domDocument->documentElement);

        $this->setDocumentComponent($component);
    }

    /**
     * @param DOMElement $element
     * @return QtiComponent
     * @throws XmlStorageException
     */
    protected function unmarshallElement(DomElement $element): QtiComponent
    {
        $factory = $this->version->getMarshallerFactory();

        // MarshallerNotFoundException can happen when creating the marshaller
        // for the main element, but also when creating a marshaller for an
        // element embedded in the main element.
        try {
            return $factory->createMarshaller($element)->unmarshall($element);
        } catch (UnmarshallingException $e) {
            $line = $e->getDOMElement()->getLineNo();
            $msg = "An error occurred while processing QTI-XML at line ${line}.";
            throw new XmlStorageException($msg, XmlStorageException::READ, $e);
        } catch (MarshallerNotFoundException $e) {
            throw XmlStorageException::unsupportedComponentInVersion($e, $this->getVersion());
        }
    }

    /**
     * Loads xml payload in DomDocument, formats errors in any.
     *
     * @param $data
     * @throws XmlStorageException
     */
    protected function loadXml($data): void
    {
        Utils::executeSafeXmlCommand(
            function () use ($data) {
                $this->domDocument->loadXML($data, self::LIB_XML_FLAGS);
            },
            'An internal error occurred while parsing QTI-XML',
            XmlStorageException::READ
        );
    }

    /**
     * Validate the document against a schema.
     *
     * @throws XmlStorageException
     * @throws InvalidArgumentException
     */
    public function schemaValidate(): void
    {
        Utils::executeSafeXmlCommand(
            function () {
                $schema = realpath($this->version->getLocalXsd());
                $this->domDocument->schemaValidate($schema);
            },
            "The document could not be validated with XML Schema '" . realpath($this->version->getLocalXsd()) . "'",
            XmlStorageException::XSD_VALIDATION
        );
    }

    /**
     * Save the Assessment Document at the location described by $uri. Please be carefull
     * to provide an AssessmentTest object to save before calling this method.
     *
     * In case of a Filesystem object being injected prior to the call, data will be stored on through
     * this Filesystem implementation. Otherwise, it will be stored on the local filesystem.
     *
     * @param string $url The URL describing the location to save the QTI-XML representation of the Assessment Test.
     * @param bool $formatOutput Whether the XML content of the file must be formatted (new lines, indentation) or not.
     * @throws XmlStorageException If an error occurs while transforming the AssessmentTest object
     *                             into its QTI-XML representation.
     */
    public function save(string $url, bool $formatOutput = true): void
    {
        $this->assertComponentNotNull();

        // If overridden, beforeSave may alter a last time the documentComponent before serialization.
        if ($url !== '') {
            $this->beforeSave($this->getDocumentComponent(), $url);
        }

        $strXml = $this->saveImplementation($formatOutput);

        $this->saveToFile($url, $strXml);
    }

    /**
     * Save the Assessment Document as an XML string.
     *
     * @param bool $formatOutput Whether the XML content of the file must be formatted (new lines, indentation) or not.
     * @return string The XML string.
     * @throws XmlStorageException If an error occurs while transforming the AssessmentTest object
     *                             into its QTI-XML representation.
     */
    public function saveToString(bool $formatOutput = true): string
    {
        $this->assertComponentNotNull();

        return $this->saveImplementation($formatOutput);
    }

    /**
     * @throws XmlStorageException when the document component is null.
     */
    protected function assertComponentNotNull(): void
    {
        if ($this->getDocumentComponent() === null) {
            $msg = 'The document cannot be saved. No document component object to be saved.';
            throw new XmlStorageException($msg, XmlStorageException::WRITE);
        }
    }

    /**
     * This method can be overriden by subclasses in order to alter a last
     * time the data model prior to be saved.
     *
     * @param QtiComponent $documentComponent The root component of the model that will be saved.
     * @param string $uri The URI where the saved file is supposed to be stored.
     */
    protected function beforeSave(QtiComponent $documentComponent, $uri)
    {
    }

    /**
     * Implementation of save.
     *
     * @param bool $formatOutput
     * @return string
     * @throws XmlStorageException
     */
    protected function saveImplementation($formatOutput = true)
    {
        $element = $this->marshallElement($this->getDocumentComponent());

        $dom = new SerializableDomDocument('1.0', 'UTF-8');
        if ($formatOutput === true) {
            $dom->formatOutput = true;
        }

        try {
            $rootElement = $dom->importNode($element, true);
            $dom->appendChild($rootElement);
        } catch (DOMException $e) {
            $msg = 'An internal error occurred while saving QTI-XML data.';
            throw new XmlStorageException($msg, XmlStorageException::UNKNOWN, $e);
        }

        $externalNamespaces = $this->setNamespaces($dom);

        $strXml = $dom->saveXML();
        if ($strXml === false) {
            // An error occurred while saving.
            $msg = 'An internal error occurred while exporting QTI-XML as string.';
            throw new XmlStorageException($msg, XmlStorageException::WRITE);
        }

        // Since saveXML doesn't support the LIBXML_NSCLEAN option flag yet,
        // we need to clean redundant namespaces manually.
        $strXml = Utils::cleanRedundantNamespaces($strXml, $externalNamespaces);

        return $strXml;
    }

    /**
     * @param QtiComponent $component
     * @return DOMElement
     * @throws XmlStorageException
     */
    protected function marshallElement(QtiComponent $component): DOMElement
    {
        $factory = $this->version->getMarshallerFactory();

        // MarshallerNotFoundException can happen when creating the marshaller
        // for the main element, but also when creating a marshaller for an
        // element embedded in the main element.
        try {
            return $factory->createMarshaller($component)->marshall($component);
        } catch (MarshallingException $e) {
            $msg = "An error occurred while processing QTI component '{$component->getQtiClassName()}'.";
            throw new XmlStorageException($msg, XmlStorageException::READ, $e);
        } catch (MarshallerNotFoundException $e) {
            throw XmlStorageException::unsupportedComponentInVersion($e, $this->getVersion());
        }
    }

    /**
     * @param string $url
     * @return false|mixed|string
     * @throws XmlStorageException
     */
    protected function loadFromFile(string $url)
    {
        try {
            return $this->getFilesystem()->read($url);
<<<<<<< HEAD
        } catch (UnableToReadFile $e) {
=======
        } catch (FilesystemException $e) {
>>>>>>> 2db8473f
            throw new XmlStorageException(
                "Cannot load QTI file at path '${url}'. It does not exist or is not readable.",
                XmlStorageException::RESOLUTION,
                $e
            );
        }
    }

    /**
     * @param string $url
     * @param string $content
     * @return bool
     * @throws XmlStorageException
     */
    protected function saveToFile(string $url, string $content): bool
    {
        try {
<<<<<<< HEAD
            $this->getFilesystem()->write($url, $content);
            return true;
        } catch (FilesystemException $e) {
=======
            return $this->getFilesystem()->write($url, $content);
        } catch (Exception $e) {
>>>>>>> 2db8473f
            throw new XmlStorageException(
                "An error occurred while saving QTI-XML file at '${url}'. Maybe the save location is not reachable?",
                XmlStorageException::WRITE
            );
        }
    }

    /**
     * Resolve include components.
     *
     * After the item has been loaded using the load or loadFromString method,
     * the include components can be resolved by calling this method. Files will
     * be included following the rules described by the XInclude specification.
     *
     * @param bool $validate Whether or not validate files being included. Default is false.
     * @throws XmlStorageException If an error occurred while parsing or validating files to be included.
     * @throws ReflectionException
     */
    public function xInclude($validate = false)
    {
        if (($root = $this->getDocumentComponent()) !== null) {
            $baseUri = str_replace('\\', '/', $this->getUrl());
            $pathinfo = pathinfo($baseUri);
            $basePath = $pathinfo['dirname'];

            $iterator = new QtiComponentIterator($root, ['include']);
            foreach ($iterator as $include) {
                $parent = $iterator->parent();

                // Is the parent something we can deal with for replacement?
                $reflection = new ReflectionClass($parent);

                if (
                    $reflection->hasMethod('getContent') === true
                    && $parent->getContent() instanceof QtiComponentCollection
                ) {
                    $href = $include->getHref();

                    if (Url::isRelative($href) === true) {
                        $href = Url::rtrim($basePath) . '/' . Url::ltrim($href);

                        $doc = new self();

                        $doc->setFilesystem($this->getFilesystem());

                        $doc->load($href, $validate);
                        $includeRoot = $doc->getDocumentComponent();

                        if ($includeRoot instanceof Flow) {
                            // Derive xml:base...
                            $xmlBase = Url::ltrim(str_replace($basePath, '', $href));
                            $xmlBasePathInfo = pathinfo($xmlBase);

                            if ($xmlBasePathInfo['dirname'] !== '.') {
                                $includeRoot->setXmlBase($xmlBasePathInfo['dirname'] . '/');
                            }
                        }

                        $parent->getContent()->replace($include, $includeRoot);
                    }
                }
            }
        } else {
            $msg = 'Cannot include fragments via XInclude before loading any file.';
            throw new LogicException($msg);
        }
    }

    /**
     * Resolve responseProcessing elements with template location.
     *
     * If the root element of the currently loaded QTI file is an assessmentItem element,
     * this method will try to resolve responseProcessing fragments referenced by responseProcessing
     * elements having a templateLocation attribute.
     *
     * @param bool $validate Whether or not validate files being included. Default is false.
     * @throws LogicException If the method is called prior the load or loadFromString method was called.
     * @throws XmlStorageException If an error occurred while parsing or validating files to be included.
     */
    public function resolveTemplateLocation($validate = false)
    {
        if (($root = $this->getDocumentComponent()) !== null) {
            if (
                $root instanceof AssessmentItem
                && ($responseProcessing = $root->getResponseProcessing()) !== null
                && ($templateLocation = $responseProcessing->getTemplateLocation()) !== ''
                && Url::isRelative($templateLocation) === true
            ) {
                $baseUri = $this->getUrl();
                $pathinfo = pathinfo($baseUri);
                $basePath = $pathinfo['dirname'];
                $templateLocation = Url::rtrim($basePath) . '/' . Url::ltrim($templateLocation);

                $doc = new self();
                $doc->setFilesystem($this->getFilesystem());
                $doc->load($templateLocation, $validate);

                $newResponseProcessing = $doc->getDocumentComponent();

                if ($newResponseProcessing instanceof ResponseProcessing) {
                    $root->setResponseProcessing($newResponseProcessing);
                } else {
                    $msg = sprintf(
                        "The template at location '%s' is not a document containing a QTI responseProcessing element.",
                        $templateLocation
                    );
                    throw new XmlStorageException($msg, XmlStorageException::RESOLUTION);
                }
            }
        } else {
            $msg = 'Cannot resolve template location before loading any file.';
            throw new LogicException($msg);
        }
    }

    /**
     * Include assessmentSectionRefs component in the current document.
     *
     * This method includes the assessmentSectionRefs components in the current document. The references
     * to assessmentSections are resolved. assessmentSectionRefs will be replaced with their assessmentSection
     * content.
     *
     * @param bool $validate (optional) Whether or not validate the content of included assessmentSectionRefs.
     * @throws LogicException If the method is called prior the load or loadFromString method was called.
     * @throws XmlStorageException If an error occurred while parsing or validating files to be included.
     */
    public function includeAssessmentSectionRefs($validate = false)
    {
        if (($root = $this->getDocumentComponent()) !== null) {
            $baseUri = str_replace('\\', '/', $this->getUrl());
            $pathinfo = pathinfo($baseUri);
            $basePath = $pathinfo['dirname'];

            $count = count($root->getComponentsByClassName('assessmentSectionRef'));
            while ($count > 0) {
                $iterator = new QtiComponentIterator($root, ['assessmentSectionRef']);
                foreach ($iterator as $assessmentSectionRef) {
                    $parent = $iterator->parent();
                    $href = $assessmentSectionRef->getHref();

                    if (Url::isRelative($href) === true) {
                        $href = Url::rtrim($basePath) . '/' . Url::ltrim($href);

                        $doc = new self();
                        $doc->setFilesystem($this->getFilesystem());
                        $doc->load($href, $validate);

                        $sectionRoot = $doc->getDocumentComponent();

                        foreach ($sectionRoot->getComponentsByClassName(self::REF_ELEMENTS) as $sectionPart) {
                            $newBasePath = Url::ltrim(str_replace($basePath, '', $href));
                            $pathinfo = pathinfo($newBasePath);
                            $newHref = $pathinfo['dirname'] . '/' . Url::ltrim($sectionPart->getHref());
                            $sectionPart->setHref($newHref);
                        }

                        if ($parent instanceof TestPart) {
                            $collection = $parent->getAssessmentSections();
                        } else {
                            $collection = $parent->getSectionParts();
                        }

                        $collection->replace($assessmentSectionRef, $sectionRoot);
                    }
                }

                $count = count($root->getComponentsByClassName('assessmentSectionRef'));
            }
        } else {
            $msg = 'Cannot resolve assessmentSectionRefs before loading any file.';
            throw new LogicException($msg);
        }
    }

    /**
     * Changes to Qti version of the root element.
     *
     * @param string $toVersionNumber
     */
    public function changeVersion(string $toVersionNumber)
    {
        $this->setVersion($toVersionNumber);
        $this->setNamespaces($this->domDocument);
    }

    /**
     * Decorate the root element of the XmlAssessmentDocument with the appropriate
     * namespaces and schema definition.
     *
     * @param SerializableDomDocument $dom The document to decorate.
     * @return array
     */
    protected function setNamespaces(SerializableDomDocument $dom): array
    {
        $namespace = $this->version->getNamespace();
        $xsdLocation = $this->version->getXsdLocation();
        $schemaLocation = $namespace . ' ' . $xsdLocation;

        $rootElement = $dom->documentElement;
        $rootElement->setAttributeNS('http://www.w3.org/2000/xmlns/', 'xmlns', $namespace);
        $rootElement->setAttributeNS(
            'http://www.w3.org/2000/xmlns/',
            'xmlns:xsi',
            'http://www.w3.org/2001/XMLSchema-instance'
        );

        $externalNamespaces = Utils::findExternalNamespaces($dom->saveXml());
        foreach ($externalNamespaces as $prefix => $externalNamespace) {
            $rootElement->setAttributeNS(
                'http://www.w3.org/2000/xmlns/',
                'xmlns:' . $prefix,
                $externalNamespace
            );

            $externalSchemaLocation = $this->version->getExternalSchemaLocation($prefix);

            if ($externalSchemaLocation !== '') {
                $schemaLocation .= ' ' . $externalNamespace . ' ' . $externalSchemaLocation;
            }
        }
        $rootElement->setAttributeNS(
            'http://www.w3.org/2001/XMLSchema-instance',
            'xsi:schemaLocation',
            $schemaLocation
        );

        return $externalNamespaces;
    }

    /**
     * Infer the QTI version of the document from its XML definition.
     *
     * @return string a semantic version inferred from the document.
     * @throws XmlStorageException when the version can not be inferred.
     */
    protected function inferVersion(): string
    {
        return QtiVersion::infer($this->getDomDocument());
    }
}<|MERGE_RESOLUTION|>--- conflicted
+++ resolved
@@ -27,14 +27,9 @@
 use DOMDocument;
 use DOMElement;
 use DOMException;
+use Exception;
 use InvalidArgumentException;
-<<<<<<< HEAD
-use League\Flysystem\FilesystemException;
-use League\Flysystem\Local\LocalFilesystemAdapter;
-=======
->>>>>>> 2db8473f
 use League\Flysystem\Filesystem;
-use League\Flysystem\UnableToReadFile;
 use LogicException;
 use qtism\common\dom\SerializableDomDocument;
 use qtism\common\utils\Url;
@@ -122,13 +117,8 @@
      */
     public function setFilesystem($filesystem = null)
     {
-<<<<<<< HEAD
-        if ($filesystem === null) {
-            $filesystem = new Filesystem(new LocalFilesystemAdapter('/'));
-=======
         if (!$filesystem) {
             $filesystem = FilesystemFactory::local();
->>>>>>> 2db8473f
         }
 
         // Support backwards compatibility of old Flysystem v1 Filesystems being passed into this class
@@ -425,11 +415,7 @@
     {
         try {
             return $this->getFilesystem()->read($url);
-<<<<<<< HEAD
-        } catch (UnableToReadFile $e) {
-=======
         } catch (FilesystemException $e) {
->>>>>>> 2db8473f
             throw new XmlStorageException(
                 "Cannot load QTI file at path '${url}'. It does not exist or is not readable.",
                 XmlStorageException::RESOLUTION,
@@ -447,14 +433,8 @@
     protected function saveToFile(string $url, string $content): bool
     {
         try {
-<<<<<<< HEAD
-            $this->getFilesystem()->write($url, $content);
-            return true;
-        } catch (FilesystemException $e) {
-=======
             return $this->getFilesystem()->write($url, $content);
         } catch (Exception $e) {
->>>>>>> 2db8473f
             throw new XmlStorageException(
                 "An error occurred while saving QTI-XML file at '${url}'. Maybe the save location is not reachable?",
                 XmlStorageException::WRITE
