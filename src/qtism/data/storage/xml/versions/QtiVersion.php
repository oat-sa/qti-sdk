<?php

/**
 * This program is free software; you can redistribute it and/or
 * modify it under the terms of the GNU General Public License
 * as published by the Free Software Foundation; under version 2
 * of the License (non-upgradable).
 *
 * This program is distributed in the hope that it will be useful,
 * but WITHOUT ANY WARRANTY; without even the implied warranty of
 * MERCHANTABILITY or FITNESS FOR A PARTICULAR PURPOSE.  See the
 * GNU General Public License for more details.
 *
 * You should have received a copy of the GNU General Public License
 * along with this program; if not, write to the Free Software
 * Foundation, Inc., 51 Franklin Street, Fifth Floor, Boston, MA  02110-1301, USA.
 *
 * Copyright (c) 2013-2020 (original work) Open Assessment Technologies SA (under the project TAO-PRODUCT);
 *
 * @author Jérôme Bogaerts <jerome@taotesting.com>
 * @author Julien Sébire <julien@taotesting.com>
 * @license GPLv2
 */

namespace qtism\data\storage\xml\versions;

use DOMDocument;
use InvalidArgumentException;
use qtism\common\utils\Version;
use qtism\data\storage\xml\marshalling\MarshallerFactory;
use qtism\data\storage\xml\Utils;
use qtism\data\storage\xml\XmlStorageException;

/**
 * Generic QTI version.
 */
class QtiVersion extends Version
{
    const SUPPORTED_VERSIONS = [
        '2.0.0' => QtiVersion200::class,
        '2.1.0' => QtiVersion210::class,
        '2.1.1' => QtiVersion211::class,
        '2.2.0' => QtiVersion220::class,
        '2.2.1' => QtiVersion221::class,
        '2.2.2' => QtiVersion222::class,
        '2.2.3' => QtiVersion223::class,
        '2.2.4' => QtiVersion224::class,
        '3.0.0' => QtiVersion300::class,
    ];

    const UNSUPPORTED_VERSION_MESSAGE = 'QTI version "%s" is not supported.';

    /** @var string */
    private $versionNumber;

    /**
     * QtiVersion constructor.
     *
     * @param string $versionNumber
     */
    public function __construct(string $versionNumber)
    {
        $this->versionNumber = $versionNumber;
    }

    /**
     * @return string
     */
    public function __toString(): string
    {
        return $this->versionNumber;
    }

    /**
     * Creates a new Version given the version number.
     *
     * @param string $versionNumber
     * @return $this
     */
    public static function create(string $versionNumber): self
    {
        $versionNumber = self::sanitize($versionNumber);
        $class = static::SUPPORTED_VERSIONS[$versionNumber];
        return new $class($versionNumber);
    }

    /**
     * Checks that the given version is supported.
     *
     * @param string $version a semantic version
     * @throws InvalidArgumentException when the version is not supported.
     */
    protected static function checkVersion(string $version)
    {
        if (!isset(static::SUPPORTED_VERSIONS[$version])) {
            throw QtiVersionException::unsupportedVersion(static::UNSUPPORTED_VERSION_MESSAGE, $version, static::SUPPORTED_VERSIONS);
        }
    }

    /**
     * Infer the QTI version of the document from its XML definition.
     *
     * @param DOMDocument $document
     * @return string a semantic QTI version inferred from the document.
     * @throws XmlStorageException when the version can not be inferred.
     */
    public static function infer(DOMDocument $document): string
    {
        $root = $document->documentElement;
        $version = '';

        if ($root !== null) {
            $rootNs = $root->namespaceURI;
            if ($rootNs !== null) {
                $version = static::findVersionInDocument($rootNs, $document);
            }
        }

        if ($version === '') {
            $msg = 'Cannot infer QTI version. Check namespaces and schema locations in XML file.';
            throw new XmlStorageException($msg, XmlStorageException::VERSION);
        }

        return $version;
    }

    /**
     * Finds the version of the document given the namespace and Xsd location.
     *
     * @param string $rootNs
     * @param DOMDocument $document
     * @return string
     */
    public static function findVersionInDocument(string $rootNs, DOMDocument $document): string
    {
        switch ($rootNs) {
            case QtiVersion200::XMLNS:
                return '2.0.0';

            case QtiVersion210::XMLNS:
                if (Utils::getXsdLocation($document, $rootNs) === QtiVersion211::XSD) {
                    return '2.1.1';
                }
                return '2.1.0';

            case QtiVersion220::XMLNS:
                switch (Utils::getXsdLocation($document, $rootNs)) {
                    case QtiVersion221::XSD:
                        return '2.2.1';
                    case QtiVersion222::XSD:
                        return '2.2.2';
                    case QtiVersion223::XSD:
                        return '2.2.3';
                    case QtiVersion224::XSD:
                        return '2.2.4';
                }
                return '2.2.0';

            case QtiVersion300::XMLNS:
                return '3.0.0';
        }

        return '';
    }

    public function getLocalXsd(): string
    {
        return __DIR__ . '/../schemes/' . static::LOCAL_XSD;
    }

    public function getNamespace(): string
    {
        return static::XMLNS;
    }

    public function getXsdLocation(): string
    {
        return static::XSD;
    }

<<<<<<< HEAD
    public function getExternalSchemaLocation(string $prefix): string
    {
        return '';
    }

    public function getExternalNamespace(string $prefix): string
    {
        return '';
    }

=======
>>>>>>> 151d8c00
    public function getMarshallerFactory(): MarshallerFactory
    {
        $factoryClass = static::MARSHALLER_FACTORY;
        return new $factoryClass();
    }
}<|MERGE_RESOLUTION|>--- conflicted
+++ resolved
@@ -178,7 +178,6 @@
         return static::XSD;
     }
 
-<<<<<<< HEAD
     public function getExternalSchemaLocation(string $prefix): string
     {
         return '';
@@ -189,8 +188,6 @@
         return '';
     }
 
-=======
->>>>>>> 151d8c00
     public function getMarshallerFactory(): MarshallerFactory
     {
         $factoryClass = static::MARSHALLER_FACTORY;
