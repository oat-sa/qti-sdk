--- conflicted
+++ resolved
@@ -319,7 +319,6 @@
     {
         if (count($args) < 1) {
             throw new RuntimeException("Method '${method}' only accepts a single argument.");
-<<<<<<< HEAD
         }
 
         switch ($method) {
@@ -334,37 +333,15 @@
 
             default:
                 throw new RuntimeException("Unknown method Marshaller::'${method}'.");
-=======
->>>>>>> 151d8c00
-        }
-    }
-
-<<<<<<< HEAD
-=======
-        switch ($method) {
-            case 'marshall':
-                $component = $args[0];
-                $this->checkMarshallerImplementation($component);
-                return $this->marshall($component);
-
-            case 'unmarshall':
-                $this->checkUnmarshallerImplementation($args[0]);
-
-                return $this->unmarshall(...$args);
-
-            default:
-                throw new RuntimeException("Unknown method Marshaller::'${method}'.");
-        }
-    }
-
->>>>>>> 151d8c00
+        }
+    }
+
     protected function checkMarshallerImplementation($component)
     {
         if (!$component instanceof QtiComponent || ($this->getExpectedQtiClassName() !== '' && $component->getQtiClassName() !== $this->getExpectedQtiClassName())) {
             $componentName = $this->getComponentName($component);
             throw new RuntimeException("No marshaller implementation found while marshalling component '${componentName}'.");
         }
-<<<<<<< HEAD
     }
 
     protected function checkUnmarshallerImplementation($element)
@@ -373,18 +350,8 @@
             $nodeName = $this->getElementName($element);
             throw new RuntimeException("No Marshaller implementation found while unmarshalling element '${nodeName}'.");
         }
-=======
->>>>>>> 151d8c00
-    }
-
-    protected function checkUnmarshallerImplementation($element)
-    {
-        if (!$element instanceof DOMElement || ($this->getExpectedQtiClassName() !== '' && $element->localName !== $this->getExpectedQtiClassName())) {
-            $nodeName = $this->getElementName($element);
-            throw new RuntimeException("No Marshaller implementation found while unmarshalling element '${nodeName}'.");
-        }
-    }
-    
+    }
+
     /**
      * Get Attribute Name to Use for Marshalling
      *
