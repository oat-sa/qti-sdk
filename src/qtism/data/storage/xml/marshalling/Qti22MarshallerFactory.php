--- conflicted
+++ resolved
@@ -33,11 +33,7 @@
 class Qti22MarshallerFactory extends MarshallerFactory
 {
     private const HTML5_NAMESPACE = 'http://www.imsglobal.org/xsd/imsqtiv2p2_html5_v1p0';
-<<<<<<< HEAD
-    
-=======
 
->>>>>>> 47be94ff
     /**
      * Create a new Qti22MarshallerFactory object.
      */
