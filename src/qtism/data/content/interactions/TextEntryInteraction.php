--- conflicted
+++ resolved
@@ -71,11 +71,7 @@
      * use the value of this attribute to set the size of the response box, where applicable.
      * This is not a validity constraint.
      *
-<<<<<<< HEAD
-     * @var int
-=======
      * @var integer|null
->>>>>>> 7961c460
      * @qtism-bean-property
      */
     private $expectedLength;
@@ -201,13 +197,8 @@
      * Set the hint to the candidate about the expected overall length of its
      * response. A null value unsets expectedLength.
      *
-<<<<<<< HEAD
-     * @param int $expectedLength A strictly positive (> 0) integer or -1.
-     * @throws InvalidArgumentException If $expectedLength is not a strictly positive integer nor -1.
-=======
      * @param integer|null $expectedLength A non-negative integer (>=0) or null to unset expectedLength.
      * @throws InvalidArgumentException If $expectedLength is not a non-negative integer nor null.
->>>>>>> 7961c460
      */
     public function setExpectedLength($expectedLength)
     {
@@ -227,11 +218,7 @@
      * Get the hint to the candidate about the expected overall length of its response. If the returned
      * value is -1, it means that no value is defined for the expectedLength attribute.
      *
-<<<<<<< HEAD
-     * @return int A strictly positive (> 0) integer or -1 if undefined.
-=======
      * @return integer|null A non-negative integer (>= 0) or null if undefined.
->>>>>>> 7961c460
      */
     public function getExpectedLength()
     {
