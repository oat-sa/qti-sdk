--- conflicted
+++ resolved
@@ -232,76 +232,7 @@
      */
     protected function unmarshallUnit(array $unit)
     {
-<<<<<<< HEAD
-        if (isset($unit['base'])) {
-            // Primitive base type.
-            try {
-                $keys = array_keys($unit['base']);
-                switch ($keys[0]) {
-                    case 'boolean':
-                        return $this->unmarshallBoolean($unit);
-                        break;
-
-                    case 'integer':
-                        return $this->unmarshallInteger($unit);
-                        break;
-
-                    case 'float':
-                        return $this->unmarshallFloat($unit);
-                        break;
-
-                    case 'string':
-                        return $this->unmarshallString($unit);
-                        break;
-
-                    case 'point':
-                        return $this->unmarshallPoint($unit);
-                        break;
-
-                    case 'pair':
-                        return $this->unmarshallPair($unit);
-                        break;
-
-                    case 'directedPair':
-                        return $this->unmarshallDirectedPair($unit);
-                        break;
-
-                    case 'duration':
-                        return $this->unmarshallDuration($unit);
-                        break;
-
-                    case 'file':
-                        return $this->unmarshallFile($unit);
-                        break;
-
-                    case FileHash::FILE_HASH_KEY:
-                        return $this->unmarshallFileHash($unit);
-                        break;
-
-                    case 'uri':
-                        return $this->unmarshallUri($unit);
-                        break;
-
-                    case 'intOrIdentifier':
-                        return $this->unmarshallIntOrIdentifier($unit);
-                        break;
-
-                    case 'identifier':
-                        return $this->unmarshallIdentifier($unit);
-                        break;
-
-                    default:
-                        throw new UnmarshallingException("Unknown QTI baseType '" . $keys[0] . "'");
-                        break;
-                }
-            } catch (InvalidArgumentException $e) {
-                $msg = "A value does not satisfy its baseType.";
-                throw new UnmarshallingException($msg, UnmarshallingException::NOT_PCI, $e);
-            }
-        } elseif ($unit['base'] === null) {
-=======
         if ($unit['base'] === null) {
->>>>>>> 6aa8c59d
             return null;
         }
 
@@ -345,6 +276,10 @@
                     return $this->unmarshallFile($unit);
                     break;
 
+                    case FileHash::FILE_HASH_KEY:
+                        return $this->unmarshallFileHash($unit);
+                        break;
+
                 case 'uri':
                     return $this->unmarshallUri($unit);
                     break;
@@ -470,7 +405,6 @@
      */
     protected function unmarshallFile(array $unit)
     {
-<<<<<<< HEAD
         $fileArray = $unit['base']['file'];
         return $this->getFileManager()->createFromData(
             base64_decode($fileArray['data']),
@@ -502,9 +436,6 @@
         if (empty($fileHashArray['name'])) {
             throw new FileManagerException('To store an uploaded file hash, the file has to be persisted before and the final file name provided in the "name" key.');
         }
-=======
-        $filename = (empty($unit['base']['file']['name'])) ? '' : $unit['base']['file']['name'];
->>>>>>> 6aa8c59d
 
         return new FileHash(
             $fileHashArray['data'],
