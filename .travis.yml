--- conflicted
+++ resolved
@@ -6,15 +6,10 @@
   - 7.2
   - 7.3
   - 7.4
-<<<<<<< HEAD
   - 8.0
-=======
 
 before_install: phpenv config-add travis-cfg.ini
->>>>>>> a9b9c2bd
   
-before_install: phpenv config-add travis-cfg.ini
-
 before_script:
   - composer self-update && composer install --no-interaction
 
